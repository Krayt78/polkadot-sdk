// Copyright (C) Parity Technologies (UK) Ltd.
// This file is part of Polkadot.

// Polkadot is free software: you can redistribute it and/or modify
// it under the terms of the GNU General Public License as published by
// the Free Software Foundation, either version 3 of the License, or
// (at your option) any later version.

// Polkadot is distributed in the hope that it will be useful,
// but WITHOUT ANY WARRANTY; without even the implied warranty of
// MERCHANTABILITY or FITNESS FOR A PARTICULAR PURPOSE.  See the
// GNU General Public License for more details.

// You should have received a copy of the GNU General Public License
// along with Polkadot.  If not, see <http://www.gnu.org/licenses/>.

<<<<<<< HEAD
use itertools::Itertools;
use polkadot_primitives::{
	vstaging::{node_features, NodeFeatures},
	CandidateEvent, CandidateReceipt, CoreState, GroupIndex, IndexedVec, OccupiedCore,
	SessionIndex, SessionInfo, ValidatorIndex,
};
=======
//! A generic runtime api subsystem mockup suitable to be used in benchmarks.
>>>>>>> cbd68467

use crate::core::configuration::{TestAuthorities, TestConfiguration};
use bitvec::prelude::BitVec;
use futures::FutureExt;
use itertools::Itertools;
use polkadot_node_subsystem::{
	messages::{RuntimeApiMessage, RuntimeApiRequest},
	overseer, SpawnedSubsystem, SubsystemError,
};
use polkadot_node_subsystem_types::OverseerSignal;
use polkadot_primitives::{
	vstaging::NodeFeatures, CandidateEvent, CandidateReceipt, CoreState, GroupIndex, IndexedVec,
	OccupiedCore, SessionIndex, SessionInfo, ValidatorIndex,
};
use sp_consensus_babe::Epoch as BabeEpoch;
use sp_core::H256;
use std::collections::HashMap;

const LOG_TARGET: &str = "subsystem-bench::runtime-api-mock";

/// Minimal state to answer requests.
pub struct RuntimeApiState {
	// All authorities in the test,
	authorities: TestAuthorities,
	// Node features state in the runtime
	node_features: NodeFeatures,
	// Candidate hashes per block
	candidate_hashes: HashMap<H256, Vec<CandidateReceipt>>,
	// Included candidates per bock
	included_candidates: HashMap<H256, Vec<CandidateEvent>>,
	babe_epoch: Option<BabeEpoch>,
	// The session child index,
	session_index: SessionIndex,
}

/// A mocked `runtime-api` subsystem.
pub struct MockRuntimeApi {
	state: RuntimeApiState,
	config: TestConfiguration,
}

impl MockRuntimeApi {
	pub fn new(
		config: TestConfiguration,
		authorities: TestAuthorities,
		candidate_hashes: HashMap<H256, Vec<CandidateReceipt>>,
		included_candidates: HashMap<H256, Vec<CandidateEvent>>,
		babe_epoch: Option<BabeEpoch>,
		session_index: SessionIndex,
	) -> MockRuntimeApi {
		// Enable chunk mapping feature to make systematic av-recovery possible.
		let node_features = node_features_with_chunk_mapping_enabled();

		Self {
			state: RuntimeApiState {
				authorities,
				candidate_hashes,
				included_candidates,
				babe_epoch,
				session_index,
				node_features,
			},
			config,
		}
	}

	fn session_info(&self) -> SessionInfo {
		session_info_for_peers(&self.config, &self.state.authorities)
	}
}

/// Generates a test session info with all passed authorities as consensus validators.
pub fn session_info_for_peers(
	configuration: &TestConfiguration,
	authorities: &TestAuthorities,
) -> SessionInfo {
	let all_validators = (0..configuration.n_validators)
		.map(|i| ValidatorIndex(i as _))
		.collect::<Vec<_>>();

	let validator_groups = all_validators
		.chunks(configuration.max_validators_per_core)
		.map(Vec::from)
		.collect::<Vec<_>>();

	SessionInfo {
		validators: authorities.validator_public.iter().cloned().collect(),
		discovery_keys: authorities.validator_authority_id.to_vec(),
		assignment_keys: authorities.validator_assignment_id.to_vec(),
		validator_groups: IndexedVec::<GroupIndex, Vec<ValidatorIndex>>::from(validator_groups),
		n_cores: configuration.n_cores as u32,
		needed_approvals: configuration.needed_approvals as u32,
		zeroth_delay_tranche_width: configuration.zeroth_delay_tranche_width as u32,
		relay_vrf_modulo_samples: configuration.relay_vrf_modulo_samples as u32,
		n_delay_tranches: configuration.n_delay_tranches as u32,
		no_show_slots: configuration.no_show_slots as u32,
		active_validator_indices: (0..authorities.validator_authority_id.len())
			.map(|index| ValidatorIndex(index as u32))
			.collect_vec(),
		dispute_period: 6,
		random_seed: [0u8; 32],
	}
}

#[overseer::subsystem(RuntimeApi, error=SubsystemError, prefix=self::overseer)]
impl<Context> MockRuntimeApi {
	fn start(self, ctx: Context) -> SpawnedSubsystem {
		let future = self.run(ctx).map(|_| Ok(())).boxed();

		SpawnedSubsystem { name: "test-environment", future }
	}
}

#[overseer::contextbounds(RuntimeApi, prefix = self::overseer)]
impl MockRuntimeApi {
	async fn run<Context>(self, mut ctx: Context) {
		let validator_group_count = self.session_info().validator_groups.len();

		loop {
			let msg = ctx.recv().await.expect("Overseer never fails us");

			match msg {
				orchestra::FromOrchestra::Signal(signal) =>
					if signal == OverseerSignal::Conclude {
						return
					},
				orchestra::FromOrchestra::Communication { msg } => {
					gum::debug!(target: LOG_TARGET, msg=?msg, "recv message");

					match msg {
						RuntimeApiMessage::Request(
							request,
							RuntimeApiRequest::CandidateEvents(sender),
						) => {
							let candidate_events = self.state.included_candidates.get(&request);
							let _ = sender.send(Ok(candidate_events.cloned().unwrap_or_default()));
						},
						RuntimeApiMessage::Request(
							_block_hash,
							RuntimeApiRequest::SessionInfo(_session_index, sender),
						) => {
							let _ = sender.send(Ok(Some(self.session_info())));
						},
						RuntimeApiMessage::Request(
							_block_hash,
							RuntimeApiRequest::NodeFeatures(_session_index, sender),
						) => {
							let _ = sender.send(Ok(self.state.node_features.clone()));
						},
						RuntimeApiMessage::Request(
							_block_hash,
							RuntimeApiRequest::SessionExecutorParams(_session_index, sender),
						) => {
							let _ = sender.send(Ok(Some(Default::default())));
						},
						RuntimeApiMessage::Request(
							_request,
							RuntimeApiRequest::NodeFeatures(_session_index, sender),
						) => {
							let _ = sender.send(Ok(NodeFeatures::EMPTY));
						},
						RuntimeApiMessage::Request(
							_block_hash,
							RuntimeApiRequest::Validators(sender),
						) => {
							let _ =
								sender.send(Ok(self.state.authorities.validator_public.clone()));
						},
						RuntimeApiMessage::Request(
							_block_hash,
							RuntimeApiRequest::SessionIndexForChild(sender),
						) => {
							// Session is always the same.
							let _ = sender.send(Ok(self.state.session_index));
						},
						RuntimeApiMessage::Request(
							block_hash,
							RuntimeApiRequest::AvailabilityCores(sender),
						) => {
							let candidate_hashes = self
								.state
								.candidate_hashes
								.get(&block_hash)
								.expect("Relay chain block hashes are generated at test start");

							// All cores are always occupied.
							let cores = candidate_hashes
								.iter()
								.enumerate()
								.map(|(index, candidate_receipt)| {
									// Ensure test breaks if badly configured.
									assert!(index < validator_group_count);

									CoreState::Occupied(OccupiedCore {
										next_up_on_available: None,
										occupied_since: 0,
										time_out_at: 0,
										next_up_on_time_out: None,
										availability: BitVec::default(),
										group_responsible: GroupIndex(index as u32),
										candidate_hash: candidate_receipt.hash(),
										candidate_descriptor: candidate_receipt.descriptor.clone(),
									})
								})
								.collect::<Vec<_>>();

							let _ = sender.send(Ok(cores));
						},
						RuntimeApiMessage::Request(
							_request,
							RuntimeApiRequest::CurrentBabeEpoch(sender),
						) => {
							let _ = sender.send(Ok(self
								.state
								.babe_epoch
								.clone()
								.expect("Babe epoch unpopulated")));
						},
						// Long term TODO: implement more as needed.
						message => {
							unimplemented!("Unexpected runtime-api message: {:?}", message)
						},
					}
				},
			}
		}
	}
}

pub fn node_features_with_chunk_mapping_enabled() -> NodeFeatures {
	let mut node_features = NodeFeatures::new();
	node_features.resize(node_features::FeatureIndex::AvailabilityChunkMapping as usize + 1, false);
	node_features.set(node_features::FeatureIndex::AvailabilityChunkMapping as u8 as usize, true);
	node_features
}<|MERGE_RESOLUTION|>--- conflicted
+++ resolved
@@ -14,16 +14,7 @@
 // You should have received a copy of the GNU General Public License
 // along with Polkadot.  If not, see <http://www.gnu.org/licenses/>.
 
-<<<<<<< HEAD
-use itertools::Itertools;
-use polkadot_primitives::{
-	vstaging::{node_features, NodeFeatures},
-	CandidateEvent, CandidateReceipt, CoreState, GroupIndex, IndexedVec, OccupiedCore,
-	SessionIndex, SessionInfo, ValidatorIndex,
-};
-=======
 //! A generic runtime api subsystem mockup suitable to be used in benchmarks.
->>>>>>> cbd68467
 
 use crate::core::configuration::{TestAuthorities, TestConfiguration};
 use bitvec::prelude::BitVec;
@@ -35,8 +26,9 @@
 };
 use polkadot_node_subsystem_types::OverseerSignal;
 use polkadot_primitives::{
-	vstaging::NodeFeatures, CandidateEvent, CandidateReceipt, CoreState, GroupIndex, IndexedVec,
-	OccupiedCore, SessionIndex, SessionInfo, ValidatorIndex,
+	vstaging::{node_features, NodeFeatures},
+	CandidateEvent, CandidateReceipt, CoreState, GroupIndex, IndexedVec, OccupiedCore,
+	SessionIndex, SessionInfo, ValidatorIndex,
 };
 use sp_consensus_babe::Epoch as BabeEpoch;
 use sp_core::H256;
@@ -180,12 +172,6 @@
 							let _ = sender.send(Ok(Some(Default::default())));
 						},
 						RuntimeApiMessage::Request(
-							_request,
-							RuntimeApiRequest::NodeFeatures(_session_index, sender),
-						) => {
-							let _ = sender.send(Ok(NodeFeatures::EMPTY));
-						},
-						RuntimeApiMessage::Request(
 							_block_hash,
 							RuntimeApiRequest::Validators(sender),
 						) => {
