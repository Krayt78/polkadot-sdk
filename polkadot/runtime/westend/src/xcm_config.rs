--- conflicted
+++ resolved
@@ -231,14 +231,10 @@
 pub type FellowshipAdminToPlurality =
 	OriginToPluralityVoice<RuntimeOrigin, FellowshipAdmin, FellowshipAdminBodyId>;
 
-<<<<<<< HEAD
+/// Type to convert the `Treasurer` origin to a Plurality `Location` value.
+pub type TreasurerToPlurality = OriginToPluralityVoice<RuntimeOrigin, Treasurer, TreasurerBodyId>;
+
 /// Type to convert a pallet `Origin` type value into a `Location` value which represents an
-=======
-/// Type to convert the `Treasurer` origin to a Plurality `MultiLocation` value.
-pub type TreasurerToPlurality = OriginToPluralityVoice<RuntimeOrigin, Treasurer, TreasurerBodyId>;
-
-/// Type to convert a pallet `Origin` type value into a `MultiLocation` value which represents an
->>>>>>> f6ae1458
 /// interior location of this chain for a destination chain.
 pub type LocalPalletOriginToLocation = (
 	// GeneralAdmin origin to be used in XCM as a corresponding Plurality `Location` value.
