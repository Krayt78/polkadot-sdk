// Copyright (C) Parity Technologies (UK) Ltd.
// SPDX-License-Identifier: Apache-2.0

// Licensed under the Apache License, Version 2.0 (the "License");
// you may not use this file except in compliance with the License.
// You may obtain a copy of the License at
//
// 	http://www.apache.org/licenses/LICENSE-2.0
//
// Unless required by applicable law or agreed to in writing, software
// distributed under the License is distributed on an "AS IS" BASIS,
// WITHOUT WARRANTIES OR CONDITIONS OF ANY KIND, either express or implied.
// See the License for the specific language governing permissions and
// limitations under the License.

//! # Asset Hub Westend Runtime
//!
//! Testnet for Asset Hub Polkadot.

#![cfg_attr(not(feature = "std"), no_std)]
#![recursion_limit = "256"]

// Make the WASM binary available.
#[cfg(feature = "std")]
include!(concat!(env!("OUT_DIR"), "/wasm_binary.rs"));

mod impls;
mod weights;
pub mod xcm_config;

use assets_common::{
	local_and_foreign_assets::{LocalFromLeft, TargetFromLeft},
	AssetIdForTrustBackedAssetsConvert,
};
use codec::{Decode, Encode, MaxEncodedLen};
use cumulus_pallet_parachain_system::RelayNumberMonotonicallyIncreases;
use cumulus_primitives_core::{AggregateMessageOrigin, ParaId};
use frame_support::{
	construct_runtime, derive_impl,
	dispatch::DispatchClass,
	genesis_builder_helper::{build_state, get_preset},
	ord_parameter_types, parameter_types,
	traits::{
		fungible::{self, HoldConsideration},
		fungibles,
		tokens::{imbalance::ResolveAssetTo, nonfungibles_v2::Inspect},
		AsEnsureOriginWithArg, ConstBool, ConstU128, ConstU32, ConstU64, ConstU8, EitherOfDiverse,
		Equals, InstanceFilter, LinearStoragePrice, TransformOrigin,
	},
	weights::{ConstantMultiplier, Weight},
	BoundedVec, PalletId,
};
use frame_system::{
	limits::{BlockLength, BlockWeights},
	EnsureRoot, EnsureSigned, EnsureSignedBy,
};
use pallet_asset_conversion_tx_payment::AssetConversionAdapter;
use pallet_nfts::{DestroyWitness, PalletFeatures};
use pallet_xcm::EnsureXcm;
use parachains_common::{
	impls::DealWithFees, message_queue::*, AccountId, AssetIdForTrustBackedAssets, AuraId, Balance,
	BlockNumber, CollectionId, Hash, Header, ItemId, Nonce, Signature, AVERAGE_ON_INITIALIZE_RATIO,
	NORMAL_DISPATCH_RATIO,
};
use sp_api::impl_runtime_apis;
use sp_core::{crypto::KeyTypeId, OpaqueMetadata};
use sp_runtime::{
	create_runtime_str, generic, impl_opaque_keys,
	traits::{AccountIdConversion, BlakeTwo256, Block as BlockT, Saturating, Verify},
	transaction_validity::{TransactionSource, TransactionValidity},
	ApplyExtrinsicResult, Perbill, Permill, RuntimeDebug,
};
use sp_std::prelude::*;
#[cfg(feature = "std")]
use sp_version::NativeVersion;
use sp_version::RuntimeVersion;
use testnet_parachains_constants::westend::{consensus::*, currency::*, fee::WeightToFee, time::*};
use xcm_config::{
	ForeignAssetsConvertedConcreteId, PoolAssetsConvertedConcreteId,
	TrustBackedAssetsConvertedConcreteId, TrustBackedAssetsPalletLocationV3, WestendLocation,
	WestendLocationV3, XcmOriginToTransactDispatchOrigin,
};

#[cfg(any(feature = "std", test))]
pub use sp_runtime::BuildStorage;

use assets_common::{foreign_creators::ForeignCreators, matching::FromSiblingParachain};
use polkadot_runtime_common::{BlockHashCount, SlowAdjustingFeeUpdate};
// We exclude `Assets` since it's the name of a pallet
use xcm::latest::prelude::AssetId;

#[cfg(feature = "runtime-benchmarks")]
use xcm::latest::prelude::{
	Asset, Fungible, Here, InteriorLocation, Junction, Junction::*, Location, NetworkId,
	NonFungible, Parent, ParentThen, Response, XCM_VERSION,
};

use crate::xcm_config::ForeignCreatorsSovereignAccountOf;
use weights::{BlockExecutionWeight, ExtrinsicBaseWeight, RocksDbWeight};

impl_opaque_keys! {
	pub struct SessionKeys {
		pub aura: Aura,
	}
}

#[sp_version::runtime_version]
pub const VERSION: RuntimeVersion = RuntimeVersion {
	// Note: "westmint" is the legacy name for this chain. It has been renamed to
	// "asset-hub-westend". Many wallets/tools depend on the `spec_name`, so it remains "westmint"
	// for the time being. Wallets/tools should update to treat "asset-hub-westend" equally.
	spec_name: create_runtime_str!("westmint"),
	impl_name: create_runtime_str!("westmint"),
	authoring_version: 1,
	spec_version: 1_010_000,
	impl_version: 0,
	apis: RUNTIME_API_VERSIONS,
	transaction_version: 14,
	state_version: 0,
};

/// The version information used to identify this runtime when compiled natively.
#[cfg(feature = "std")]
pub fn native_version() -> NativeVersion {
	NativeVersion { runtime_version: VERSION, can_author_with: Default::default() }
}

parameter_types! {
	pub const Version: RuntimeVersion = VERSION;
	pub RuntimeBlockLength: BlockLength =
		BlockLength::max_with_normal_ratio(5 * 1024 * 1024, NORMAL_DISPATCH_RATIO);
	pub RuntimeBlockWeights: BlockWeights = BlockWeights::builder()
		.base_block(BlockExecutionWeight::get())
		.for_class(DispatchClass::all(), |weights| {
			weights.base_extrinsic = ExtrinsicBaseWeight::get();
		})
		.for_class(DispatchClass::Normal, |weights| {
			weights.max_total = Some(NORMAL_DISPATCH_RATIO * MAXIMUM_BLOCK_WEIGHT);
		})
		.for_class(DispatchClass::Operational, |weights| {
			weights.max_total = Some(MAXIMUM_BLOCK_WEIGHT);
			// Operational transactions have some extra reserved space, so that they
			// are included even if block reached `MAXIMUM_BLOCK_WEIGHT`.
			weights.reserved = Some(
				MAXIMUM_BLOCK_WEIGHT - NORMAL_DISPATCH_RATIO * MAXIMUM_BLOCK_WEIGHT
			);
		})
		.avg_block_initialization(AVERAGE_ON_INITIALIZE_RATIO)
		.build_or_panic();
	pub const SS58Prefix: u8 = 42;
}

// Configure FRAME pallets to include in runtime.
#[derive_impl(frame_system::config_preludes::ParaChainDefaultConfig)]
impl frame_system::Config for Runtime {
	type BlockWeights = RuntimeBlockWeights;
	type BlockLength = RuntimeBlockLength;
	type AccountId = AccountId;
	type Nonce = Nonce;
	type Hash = Hash;
	type Block = Block;
	type BlockHashCount = BlockHashCount;
	type DbWeight = RocksDbWeight;
	type Version = Version;
	type AccountData = pallet_balances::AccountData<Balance>;
	type SystemWeightInfo = weights::frame_system::WeightInfo<Runtime>;
	type SS58Prefix = SS58Prefix;
	type OnSetCode = cumulus_pallet_parachain_system::ParachainSetCode<Self>;
	type MaxConsumers = frame_support::traits::ConstU32<16>;
}

impl pallet_timestamp::Config for Runtime {
	/// A timestamp: milliseconds since the unix epoch.
	type Moment = u64;
	type OnTimestampSet = Aura;
	type MinimumPeriod = ConstU64<0>;
	type WeightInfo = weights::pallet_timestamp::WeightInfo<Runtime>;
}

impl pallet_authorship::Config for Runtime {
	type FindAuthor = pallet_session::FindAccountFromAuthorIndex<Self, Aura>;
	type EventHandler = (CollatorSelection,);
}

parameter_types! {
	pub const ExistentialDeposit: Balance = EXISTENTIAL_DEPOSIT;
}

impl pallet_balances::Config for Runtime {
	type MaxLocks = ConstU32<50>;
	/// The type for recording an account's balance.
	type Balance = Balance;
	/// The ubiquitous event type.
	type RuntimeEvent = RuntimeEvent;
	type DustRemoval = ();
	type ExistentialDeposit = ExistentialDeposit;
	type AccountStore = System;
	type WeightInfo = weights::pallet_balances::WeightInfo<Runtime>;
	type MaxReserves = ConstU32<50>;
	type ReserveIdentifier = [u8; 8];
	type RuntimeHoldReason = RuntimeHoldReason;
	type RuntimeFreezeReason = RuntimeFreezeReason;
	type FreezeIdentifier = ();
	type MaxFreezes = ConstU32<0>;
}

parameter_types! {
	/// Relay Chain `TransactionByteFee` / 10
	pub const TransactionByteFee: Balance = MILLICENTS;
}

impl pallet_transaction_payment::Config for Runtime {
	type RuntimeEvent = RuntimeEvent;
	type OnChargeTransaction =
		pallet_transaction_payment::FungibleAdapter<Balances, DealWithFees<Runtime>>;
	type WeightToFee = WeightToFee;
	type LengthToFee = ConstantMultiplier<Balance, TransactionByteFee>;
	type FeeMultiplierUpdate = SlowAdjustingFeeUpdate<Self>;
	type OperationalFeeMultiplier = ConstU8<5>;
}

parameter_types! {
	pub const AssetDeposit: Balance = UNITS / 10; // 1 / 10 WND deposit to create asset
	pub const AssetAccountDeposit: Balance = deposit(1, 16);
	pub const ApprovalDeposit: Balance = EXISTENTIAL_DEPOSIT;
	pub const AssetsStringLimit: u32 = 50;
	/// Key = 32 bytes, Value = 36 bytes (32+1+1+1+1)
	// https://github.com/paritytech/substrate/blob/069917b/frame/assets/src/lib.rs#L257L271
	pub const MetadataDepositBase: Balance = deposit(1, 68);
	pub const MetadataDepositPerByte: Balance = deposit(0, 1);
}

pub type AssetsForceOrigin = EnsureRoot<AccountId>;

// Called "Trust Backed" assets because these are generally registered by some account, and users of
// the asset assume it has some claimed backing. The pallet is called `Assets` in
// `construct_runtime` to avoid breaking changes on storage reads.
pub type TrustBackedAssetsInstance = pallet_assets::Instance1;
type TrustBackedAssetsCall = pallet_assets::Call<Runtime, TrustBackedAssetsInstance>;
impl pallet_assets::Config<TrustBackedAssetsInstance> for Runtime {
	type RuntimeEvent = RuntimeEvent;
	type Balance = Balance;
	type AssetId = AssetIdForTrustBackedAssets;
	type AssetIdParameter = codec::Compact<AssetIdForTrustBackedAssets>;
	type Currency = Balances;
	type CreateOrigin = AsEnsureOriginWithArg<EnsureSigned<AccountId>>;
	type ForceOrigin = AssetsForceOrigin;
	type AssetDeposit = AssetDeposit;
	type MetadataDepositBase = MetadataDepositBase;
	type MetadataDepositPerByte = MetadataDepositPerByte;
	type ApprovalDeposit = ApprovalDeposit;
	type StringLimit = AssetsStringLimit;
	type Freezer = ();
	type Extra = ();
	type WeightInfo = weights::pallet_assets_local::WeightInfo<Runtime>;
	type CallbackHandle = ();
	type AssetAccountDeposit = AssetAccountDeposit;
	type RemoveItemsLimit = ConstU32<1000>;
	#[cfg(feature = "runtime-benchmarks")]
	type BenchmarkHelper = ();
}

parameter_types! {
	pub const AssetConversionPalletId: PalletId = PalletId(*b"py/ascon");
	pub const LiquidityWithdrawalFee: Permill = Permill::from_percent(0);
}

ord_parameter_types! {
	pub const AssetConversionOrigin: sp_runtime::AccountId32 =
		AccountIdConversion::<sp_runtime::AccountId32>::into_account_truncating(&AssetConversionPalletId::get());
}

pub type PoolAssetsInstance = pallet_assets::Instance3;
impl pallet_assets::Config<PoolAssetsInstance> for Runtime {
	type RuntimeEvent = RuntimeEvent;
	type Balance = Balance;
	type RemoveItemsLimit = ConstU32<1000>;
	type AssetId = u32;
	type AssetIdParameter = u32;
	type Currency = Balances;
	type CreateOrigin =
		AsEnsureOriginWithArg<EnsureSignedBy<AssetConversionOrigin, sp_runtime::AccountId32>>;
	type ForceOrigin = AssetsForceOrigin;
	type AssetDeposit = ConstU128<0>;
	type AssetAccountDeposit = ConstU128<0>;
	type MetadataDepositBase = ConstU128<0>;
	type MetadataDepositPerByte = ConstU128<0>;
	type ApprovalDeposit = ConstU128<0>;
	type StringLimit = ConstU32<50>;
	type Freezer = ();
	type Extra = ();
	type WeightInfo = weights::pallet_assets_pool::WeightInfo<Runtime>;
	type CallbackHandle = ();
	#[cfg(feature = "runtime-benchmarks")]
	type BenchmarkHelper = ();
}

/// Union fungibles implementation for `Assets` and `ForeignAssets`.
pub type LocalAndForeignAssets = fungibles::UnionOf<
	Assets,
	ForeignAssets,
	LocalFromLeft<
		AssetIdForTrustBackedAssetsConvert<TrustBackedAssetsPalletLocationV3, xcm::v3::Location>,
		AssetIdForTrustBackedAssets,
		xcm::v3::Location,
	>,
	xcm::v3::Location,
	AccountId,
>;

/// Union fungibles implementation for [`LocalAndForeignAssets`] and `Balances`.
pub type NativeAndAssets = fungible::UnionOf<
	Balances,
	LocalAndForeignAssets,
	TargetFromLeft<WestendLocationV3, xcm::v3::Location>,
	xcm::v3::Location,
	AccountId,
>;

pub type PoolIdToAccountId = pallet_asset_conversion::AccountIdConverter<
	AssetConversionPalletId,
	(xcm::v3::Location, xcm::v3::Location),
>;

impl pallet_asset_conversion::Config for Runtime {
	type RuntimeEvent = RuntimeEvent;
	type Balance = Balance;
	type HigherPrecisionBalance = sp_core::U256;
	type AssetKind = xcm::v3::Location;
	type Assets = NativeAndAssets;
	type PoolId = (Self::AssetKind, Self::AssetKind);
	type PoolLocator = pallet_asset_conversion::WithFirstAsset<
		WestendLocationV3,
		AccountId,
		Self::AssetKind,
		PoolIdToAccountId,
	>;
	type PoolAssetId = u32;
	type PoolAssets = PoolAssets;
	type PoolSetupFee = ConstU128<0>; // Asset class deposit fees are sufficient to prevent spam
	type PoolSetupFeeAsset = WestendLocationV3;
	type PoolSetupFeeTarget = ResolveAssetTo<AssetConversionOrigin, Self::Assets>;
	type LiquidityWithdrawalFee = LiquidityWithdrawalFee;
	type LPFee = ConstU32<3>;
	type PalletId = AssetConversionPalletId;
	type MaxSwapPathLength = ConstU32<3>;
	type MintMinLiquidity = ConstU128<100>;
	type WeightInfo = weights::pallet_asset_conversion::WeightInfo<Runtime>;
	#[cfg(feature = "runtime-benchmarks")]
	type BenchmarkHelper = assets_common::benchmarks::AssetPairFactory<
		WestendLocationV3,
		parachain_info::Pallet<Runtime>,
		xcm_config::TrustBackedAssetsPalletIndex,
		xcm::v3::Location,
	>;
}

impl pallet_asset_conversion_ops::Config for Runtime {
	type RuntimeEvent = RuntimeEvent;
	type PriorAccountIdConverter = pallet_asset_conversion::AccountIdConverterNoSeed<
		<Runtime as pallet_asset_conversion::Config>::PoolId,
	>;
	type AssetsRefund = <Runtime as pallet_asset_conversion::Config>::Assets;
	type PoolAssetsRefund = <Runtime as pallet_asset_conversion::Config>::PoolAssets;
	type PoolAssetsTeam = <Runtime as pallet_asset_conversion::Config>::PoolAssets;
	type DepositAsset = Balances;
	type WeightInfo = weights::pallet_asset_conversion_ops::WeightInfo<Runtime>;
}

parameter_types! {
	// we just reuse the same deposits
	pub const ForeignAssetsAssetDeposit: Balance = AssetDeposit::get();
	pub const ForeignAssetsAssetAccountDeposit: Balance = AssetAccountDeposit::get();
	pub const ForeignAssetsApprovalDeposit: Balance = ApprovalDeposit::get();
	pub const ForeignAssetsAssetsStringLimit: u32 = AssetsStringLimit::get();
	pub const ForeignAssetsMetadataDepositBase: Balance = MetadataDepositBase::get();
	pub const ForeignAssetsMetadataDepositPerByte: Balance = MetadataDepositPerByte::get();
}

/// Assets managed by some foreign location. Note: we do not declare a `ForeignAssetsCall` type, as
/// this type is used in proxy definitions. We assume that a foreign location would not want to set
/// an individual, local account as a proxy for the issuance of their assets. This issuance should
/// be managed by the foreign location's governance.
pub type ForeignAssetsInstance = pallet_assets::Instance2;
impl pallet_assets::Config<ForeignAssetsInstance> for Runtime {
	type RuntimeEvent = RuntimeEvent;
	type Balance = Balance;
	type AssetId = xcm::v3::Location;
	type AssetIdParameter = xcm::v3::Location;
	type Currency = Balances;
	type CreateOrigin = ForeignCreators<
		FromSiblingParachain<parachain_info::Pallet<Runtime>, xcm::v3::Location>,
		ForeignCreatorsSovereignAccountOf,
		AccountId,
		xcm::v3::Location,
	>;
	type ForceOrigin = AssetsForceOrigin;
	type AssetDeposit = ForeignAssetsAssetDeposit;
	type MetadataDepositBase = ForeignAssetsMetadataDepositBase;
	type MetadataDepositPerByte = ForeignAssetsMetadataDepositPerByte;
	type ApprovalDeposit = ForeignAssetsApprovalDeposit;
	type StringLimit = ForeignAssetsAssetsStringLimit;
	type Freezer = ();
	type Extra = ();
	type WeightInfo = weights::pallet_assets_foreign::WeightInfo<Runtime>;
	type CallbackHandle = ();
	type AssetAccountDeposit = ForeignAssetsAssetAccountDeposit;
	type RemoveItemsLimit = frame_support::traits::ConstU32<1000>;
	#[cfg(feature = "runtime-benchmarks")]
	type BenchmarkHelper = xcm_config::XcmBenchmarkHelper;
}

parameter_types! {
	// One storage item; key size is 32; value is size 4+4+16+32 bytes = 56 bytes.
	pub const DepositBase: Balance = deposit(1, 88);
	// Additional storage item size of 32 bytes.
	pub const DepositFactor: Balance = deposit(0, 32);
	pub const MaxSignatories: u32 = 100;
}

impl pallet_multisig::Config for Runtime {
	type RuntimeEvent = RuntimeEvent;
	type RuntimeCall = RuntimeCall;
	type Currency = Balances;
	type DepositBase = DepositBase;
	type DepositFactor = DepositFactor;
	type MaxSignatories = MaxSignatories;
	type WeightInfo = weights::pallet_multisig::WeightInfo<Runtime>;
}

impl pallet_utility::Config for Runtime {
	type RuntimeEvent = RuntimeEvent;
	type RuntimeCall = RuntimeCall;
	type PalletsOrigin = OriginCaller;
	type WeightInfo = weights::pallet_utility::WeightInfo<Runtime>;
}

parameter_types! {
	// One storage item; key size 32, value size 8; .
	pub const ProxyDepositBase: Balance = deposit(1, 40);
	// Additional storage item size of 33 bytes.
	pub const ProxyDepositFactor: Balance = deposit(0, 33);
	pub const MaxProxies: u16 = 32;
	// One storage item; key size 32, value size 16
	pub const AnnouncementDepositBase: Balance = deposit(1, 48);
	pub const AnnouncementDepositFactor: Balance = deposit(0, 66);
	pub const MaxPending: u16 = 32;
}

/// The type used to represent the kinds of proxying allowed.
#[derive(
	Copy,
	Clone,
	Eq,
	PartialEq,
	Ord,
	PartialOrd,
	Encode,
	Decode,
	RuntimeDebug,
	MaxEncodedLen,
	scale_info::TypeInfo,
)]
pub enum ProxyType {
	/// Fully permissioned proxy. Can execute any call on behalf of _proxied_.
	Any,
	/// Can execute any call that does not transfer funds or assets.
	NonTransfer,
	/// Proxy with the ability to reject time-delay proxy announcements.
	CancelProxy,
	/// Assets proxy. Can execute any call from `assets`, **including asset transfers**.
	Assets,
	/// Owner proxy. Can execute calls related to asset ownership.
	AssetOwner,
	/// Asset manager. Can execute calls related to asset management.
	AssetManager,
	/// Collator selection proxy. Can execute calls related to collator selection mechanism.
	Collator,
}
impl Default for ProxyType {
	fn default() -> Self {
		Self::Any
	}
}

impl InstanceFilter<RuntimeCall> for ProxyType {
	fn filter(&self, c: &RuntimeCall) -> bool {
		match self {
			ProxyType::Any => true,
			ProxyType::NonTransfer => !matches!(
				c,
				RuntimeCall::Balances { .. } |
					RuntimeCall::Assets { .. } |
					RuntimeCall::NftFractionalization { .. } |
					RuntimeCall::Nfts { .. } |
					RuntimeCall::Uniques { .. }
			),
			ProxyType::CancelProxy => matches!(
				c,
				RuntimeCall::Proxy(pallet_proxy::Call::reject_announcement { .. }) |
					RuntimeCall::Utility { .. } |
					RuntimeCall::Multisig { .. }
			),
			ProxyType::Assets => {
				matches!(
					c,
					RuntimeCall::Assets { .. } |
						RuntimeCall::Utility { .. } |
						RuntimeCall::Multisig { .. } |
						RuntimeCall::NftFractionalization { .. } |
						RuntimeCall::Nfts { .. } | RuntimeCall::Uniques { .. }
				)
			},
			ProxyType::AssetOwner => matches!(
				c,
				RuntimeCall::Assets(TrustBackedAssetsCall::create { .. }) |
					RuntimeCall::Assets(TrustBackedAssetsCall::start_destroy { .. }) |
					RuntimeCall::Assets(TrustBackedAssetsCall::destroy_accounts { .. }) |
					RuntimeCall::Assets(TrustBackedAssetsCall::destroy_approvals { .. }) |
					RuntimeCall::Assets(TrustBackedAssetsCall::finish_destroy { .. }) |
					RuntimeCall::Assets(TrustBackedAssetsCall::transfer_ownership { .. }) |
					RuntimeCall::Assets(TrustBackedAssetsCall::set_team { .. }) |
					RuntimeCall::Assets(TrustBackedAssetsCall::set_metadata { .. }) |
					RuntimeCall::Assets(TrustBackedAssetsCall::clear_metadata { .. }) |
					RuntimeCall::Assets(TrustBackedAssetsCall::set_min_balance { .. }) |
					RuntimeCall::Nfts(pallet_nfts::Call::create { .. }) |
					RuntimeCall::Nfts(pallet_nfts::Call::destroy { .. }) |
					RuntimeCall::Nfts(pallet_nfts::Call::redeposit { .. }) |
					RuntimeCall::Nfts(pallet_nfts::Call::transfer_ownership { .. }) |
					RuntimeCall::Nfts(pallet_nfts::Call::set_team { .. }) |
					RuntimeCall::Nfts(pallet_nfts::Call::set_collection_max_supply { .. }) |
					RuntimeCall::Nfts(pallet_nfts::Call::lock_collection { .. }) |
					RuntimeCall::Uniques(pallet_uniques::Call::create { .. }) |
					RuntimeCall::Uniques(pallet_uniques::Call::destroy { .. }) |
					RuntimeCall::Uniques(pallet_uniques::Call::transfer_ownership { .. }) |
					RuntimeCall::Uniques(pallet_uniques::Call::set_team { .. }) |
					RuntimeCall::Uniques(pallet_uniques::Call::set_metadata { .. }) |
					RuntimeCall::Uniques(pallet_uniques::Call::set_attribute { .. }) |
					RuntimeCall::Uniques(pallet_uniques::Call::set_collection_metadata { .. }) |
					RuntimeCall::Uniques(pallet_uniques::Call::clear_metadata { .. }) |
					RuntimeCall::Uniques(pallet_uniques::Call::clear_attribute { .. }) |
					RuntimeCall::Uniques(pallet_uniques::Call::clear_collection_metadata { .. }) |
					RuntimeCall::Uniques(pallet_uniques::Call::set_collection_max_supply { .. }) |
					RuntimeCall::Utility { .. } |
					RuntimeCall::Multisig { .. }
			),
			ProxyType::AssetManager => matches!(
				c,
				RuntimeCall::Assets(TrustBackedAssetsCall::mint { .. }) |
					RuntimeCall::Assets(TrustBackedAssetsCall::burn { .. }) |
					RuntimeCall::Assets(TrustBackedAssetsCall::freeze { .. }) |
					RuntimeCall::Assets(TrustBackedAssetsCall::block { .. }) |
					RuntimeCall::Assets(TrustBackedAssetsCall::thaw { .. }) |
					RuntimeCall::Assets(TrustBackedAssetsCall::freeze_asset { .. }) |
					RuntimeCall::Assets(TrustBackedAssetsCall::thaw_asset { .. }) |
					RuntimeCall::Assets(TrustBackedAssetsCall::touch_other { .. }) |
					RuntimeCall::Assets(TrustBackedAssetsCall::refund_other { .. }) |
					RuntimeCall::Nfts(pallet_nfts::Call::force_mint { .. }) |
					RuntimeCall::Nfts(pallet_nfts::Call::update_mint_settings { .. }) |
					RuntimeCall::Nfts(pallet_nfts::Call::mint_pre_signed { .. }) |
					RuntimeCall::Nfts(pallet_nfts::Call::set_attributes_pre_signed { .. }) |
					RuntimeCall::Nfts(pallet_nfts::Call::lock_item_transfer { .. }) |
					RuntimeCall::Nfts(pallet_nfts::Call::unlock_item_transfer { .. }) |
					RuntimeCall::Nfts(pallet_nfts::Call::lock_item_properties { .. }) |
					RuntimeCall::Nfts(pallet_nfts::Call::set_metadata { .. }) |
					RuntimeCall::Nfts(pallet_nfts::Call::clear_metadata { .. }) |
					RuntimeCall::Nfts(pallet_nfts::Call::set_collection_metadata { .. }) |
					RuntimeCall::Nfts(pallet_nfts::Call::clear_collection_metadata { .. }) |
					RuntimeCall::Uniques(pallet_uniques::Call::mint { .. }) |
					RuntimeCall::Uniques(pallet_uniques::Call::burn { .. }) |
					RuntimeCall::Uniques(pallet_uniques::Call::freeze { .. }) |
					RuntimeCall::Uniques(pallet_uniques::Call::thaw { .. }) |
					RuntimeCall::Uniques(pallet_uniques::Call::freeze_collection { .. }) |
					RuntimeCall::Uniques(pallet_uniques::Call::thaw_collection { .. }) |
					RuntimeCall::Utility { .. } |
					RuntimeCall::Multisig { .. }
			),
			ProxyType::Collator => matches!(
				c,
				RuntimeCall::CollatorSelection { .. } |
					RuntimeCall::Utility { .. } |
					RuntimeCall::Multisig { .. }
			),
		}
	}

	fn is_superset(&self, o: &Self) -> bool {
		match (self, o) {
			(x, y) if x == y => true,
			(ProxyType::Any, _) => true,
			(_, ProxyType::Any) => false,
			(ProxyType::Assets, ProxyType::AssetOwner) => true,
			(ProxyType::Assets, ProxyType::AssetManager) => true,
			(ProxyType::NonTransfer, ProxyType::Collator) => true,
			_ => false,
		}
	}
}

impl pallet_proxy::Config for Runtime {
	type RuntimeEvent = RuntimeEvent;
	type RuntimeCall = RuntimeCall;
	type Currency = Balances;
	type ProxyType = ProxyType;
	type ProxyDepositBase = ProxyDepositBase;
	type ProxyDepositFactor = ProxyDepositFactor;
	type MaxProxies = MaxProxies;
	type WeightInfo = weights::pallet_proxy::WeightInfo<Runtime>;
	type MaxPending = MaxPending;
	type CallHasher = BlakeTwo256;
	type AnnouncementDepositBase = AnnouncementDepositBase;
	type AnnouncementDepositFactor = AnnouncementDepositFactor;
}

parameter_types! {
	pub const ReservedXcmpWeight: Weight = MAXIMUM_BLOCK_WEIGHT.saturating_div(4);
	pub const ReservedDmpWeight: Weight = MAXIMUM_BLOCK_WEIGHT.saturating_div(4);
}

impl cumulus_pallet_parachain_system::Config for Runtime {
	type WeightInfo = weights::cumulus_pallet_parachain_system::WeightInfo<Runtime>;
	type RuntimeEvent = RuntimeEvent;
	type OnSystemEvent = ();
	type SelfParaId = parachain_info::Pallet<Runtime>;
	type DmpQueue = frame_support::traits::EnqueueWithOrigin<MessageQueue, RelayOrigin>;
	type ReservedDmpWeight = ReservedDmpWeight;
	type OutboundXcmpMessageSource = XcmpQueue;
	type XcmpMessageHandler = XcmpQueue;
	type ReservedXcmpWeight = ReservedXcmpWeight;
	type CheckAssociatedRelayNumber = RelayNumberMonotonicallyIncreases;
	type ConsensusHook = ConsensusHook;
}

type ConsensusHook = cumulus_pallet_aura_ext::FixedVelocityConsensusHook<
	Runtime,
	RELAY_CHAIN_SLOT_DURATION_MILLIS,
	BLOCK_PROCESSING_VELOCITY,
	UNINCLUDED_SEGMENT_CAPACITY,
>;

impl parachain_info::Config for Runtime {}

parameter_types! {
	pub MessageQueueServiceWeight: Weight = Perbill::from_percent(35) * RuntimeBlockWeights::get().max_block;
}

impl pallet_message_queue::Config for Runtime {
	type RuntimeEvent = RuntimeEvent;
	type WeightInfo = weights::pallet_message_queue::WeightInfo<Runtime>;
	#[cfg(feature = "runtime-benchmarks")]
	type MessageProcessor = pallet_message_queue::mock_helpers::NoopMessageProcessor<
		cumulus_primitives_core::AggregateMessageOrigin,
	>;
	#[cfg(not(feature = "runtime-benchmarks"))]
	type MessageProcessor = xcm_builder::ProcessXcmMessage<
		AggregateMessageOrigin,
		xcm_executor::XcmExecutor<xcm_config::XcmConfig>,
		RuntimeCall,
	>;
	type Size = u32;
	// The XCMP queue pallet is only ever able to handle the `Sibling(ParaId)` origin:
	type QueueChangeHandler = NarrowOriginToSibling<XcmpQueue>;
	type QueuePausedQuery = NarrowOriginToSibling<XcmpQueue>;
	type HeapSize = sp_core::ConstU32<{ 64 * 1024 }>;
	type MaxStale = sp_core::ConstU32<8>;
	type ServiceWeight = MessageQueueServiceWeight;
	type IdleMaxServiceWeight = MessageQueueServiceWeight;
}

impl cumulus_pallet_aura_ext::Config for Runtime {}

parameter_types! {
	/// The asset ID for the asset that we use to pay for message delivery fees.
	pub FeeAssetId: AssetId = AssetId(xcm_config::WestendLocation::get());
	/// The base fee for the message delivery fees.
	pub const BaseDeliveryFee: u128 = CENTS.saturating_mul(3);
}

pub type PriceForSiblingParachainDelivery = polkadot_runtime_common::xcm_sender::ExponentialPrice<
	FeeAssetId,
	BaseDeliveryFee,
	TransactionByteFee,
	XcmpQueue,
>;

impl cumulus_pallet_xcmp_queue::Config for Runtime {
	type RuntimeEvent = RuntimeEvent;
	type ChannelInfo = ParachainSystem;
	type VersionWrapper = PolkadotXcm;
	// Enqueue XCMP messages from siblings for later processing.
	type XcmpQueue = TransformOrigin<MessageQueue, AggregateMessageOrigin, ParaId, ParaIdToSibling>;
	type MaxInboundSuspended = sp_core::ConstU32<1_000>;
	type ControllerOrigin = EnsureRoot<AccountId>;
	type ControllerOriginConverter = XcmOriginToTransactDispatchOrigin;
	type WeightInfo = weights::cumulus_pallet_xcmp_queue::WeightInfo<Runtime>;
	type PriceForSiblingDelivery = PriceForSiblingParachainDelivery;
}

parameter_types! {
	pub const RelayOrigin: AggregateMessageOrigin = AggregateMessageOrigin::Parent;
}

parameter_types! {
	pub const Period: u32 = 6 * HOURS;
	pub const Offset: u32 = 0;
}

impl pallet_session::Config for Runtime {
	type RuntimeEvent = RuntimeEvent;
	type ValidatorId = <Self as frame_system::Config>::AccountId;
	// we don't have stash and controller, thus we don't need the convert as well.
	type ValidatorIdOf = pallet_collator_selection::IdentityCollator;
	type ShouldEndSession = pallet_session::PeriodicSessions<Period, Offset>;
	type NextSessionRotation = pallet_session::PeriodicSessions<Period, Offset>;
	type SessionManager = CollatorSelection;
	// Essentially just Aura, but let's be pedantic.
	type SessionHandler = <SessionKeys as sp_runtime::traits::OpaqueKeys>::KeyTypeIdProviders;
	type Keys = SessionKeys;
	type WeightInfo = weights::pallet_session::WeightInfo<Runtime>;
}

impl pallet_aura::Config for Runtime {
	type AuthorityId = AuraId;
	type DisabledValidators = ();
	type MaxAuthorities = ConstU32<100_000>;
	type AllowMultipleBlocksPerSlot = ConstBool<true>;
	type SlotDuration = ConstU64<SLOT_DURATION>;
}

parameter_types! {
	pub const PotId: PalletId = PalletId(*b"PotStake");
	pub const SessionLength: BlockNumber = 6 * HOURS;
}

pub type CollatorSelectionUpdateOrigin = EnsureRoot<AccountId>;

impl pallet_collator_selection::Config for Runtime {
	type RuntimeEvent = RuntimeEvent;
	type Currency = Balances;
	type UpdateOrigin = CollatorSelectionUpdateOrigin;
	type PotId = PotId;
	type MaxCandidates = ConstU32<100>;
	type MinEligibleCollators = ConstU32<4>;
	type MaxInvulnerables = ConstU32<20>;
	// should be a multiple of session or things will get inconsistent
	type KickThreshold = Period;
	type ValidatorId = <Self as frame_system::Config>::AccountId;
	type ValidatorIdOf = pallet_collator_selection::IdentityCollator;
	type ValidatorRegistration = Session;
	type WeightInfo = weights::pallet_collator_selection::WeightInfo<Runtime>;
}

impl pallet_asset_conversion_tx_payment::Config for Runtime {
	type RuntimeEvent = RuntimeEvent;
	type Fungibles = LocalAndForeignAssets;
	type OnChargeAssetTransaction =
		AssetConversionAdapter<Balances, AssetConversion, WestendLocationV3>;
}

parameter_types! {
	pub const UniquesCollectionDeposit: Balance = UNITS / 10; // 1 / 10 UNIT deposit to create a collection
	pub const UniquesItemDeposit: Balance = UNITS / 1_000; // 1 / 1000 UNIT deposit to mint an item
	pub const UniquesMetadataDepositBase: Balance = deposit(1, 129);
	pub const UniquesAttributeDepositBase: Balance = deposit(1, 0);
	pub const UniquesDepositPerByte: Balance = deposit(0, 1);
}

impl pallet_uniques::Config for Runtime {
	type RuntimeEvent = RuntimeEvent;
	type CollectionId = CollectionId;
	type ItemId = ItemId;
	type Currency = Balances;
	type ForceOrigin = AssetsForceOrigin;
	type CollectionDeposit = UniquesCollectionDeposit;
	type ItemDeposit = UniquesItemDeposit;
	type MetadataDepositBase = UniquesMetadataDepositBase;
	type AttributeDepositBase = UniquesAttributeDepositBase;
	type DepositPerByte = UniquesDepositPerByte;
	type StringLimit = ConstU32<128>;
	type KeyLimit = ConstU32<32>;
	type ValueLimit = ConstU32<64>;
	type WeightInfo = weights::pallet_uniques::WeightInfo<Runtime>;
	#[cfg(feature = "runtime-benchmarks")]
	type Helper = ();
	type CreateOrigin = AsEnsureOriginWithArg<EnsureSigned<AccountId>>;
	type Locker = ();
}

parameter_types! {
	pub const NftFractionalizationPalletId: PalletId = PalletId(*b"fraction");
	pub NewAssetSymbol: BoundedVec<u8, AssetsStringLimit> = (*b"FRAC").to_vec().try_into().unwrap();
	pub NewAssetName: BoundedVec<u8, AssetsStringLimit> = (*b"Frac").to_vec().try_into().unwrap();
}

impl pallet_nft_fractionalization::Config for Runtime {
	type RuntimeEvent = RuntimeEvent;
	type Deposit = AssetDeposit;
	type Currency = Balances;
	type NewAssetSymbol = NewAssetSymbol;
	type NewAssetName = NewAssetName;
	type StringLimit = AssetsStringLimit;
	type NftCollectionId = <Self as pallet_nfts::Config>::CollectionId;
	type NftId = <Self as pallet_nfts::Config>::ItemId;
	type AssetBalance = <Self as pallet_balances::Config>::Balance;
	type AssetId = <Self as pallet_assets::Config<TrustBackedAssetsInstance>>::AssetId;
	type Assets = Assets;
	type Nfts = Nfts;
	type PalletId = NftFractionalizationPalletId;
	type WeightInfo = pallet_nft_fractionalization::weights::SubstrateWeight<Runtime>;
	type RuntimeHoldReason = RuntimeHoldReason;
	#[cfg(feature = "runtime-benchmarks")]
	type BenchmarkHelper = ();
}

parameter_types! {
	pub NftsPalletFeatures: PalletFeatures = PalletFeatures::all_enabled();
	pub const NftsMaxDeadlineDuration: BlockNumber = 12 * 30 * DAYS;
	// re-use the Uniques deposits
	pub const NftsCollectionDeposit: Balance = UniquesCollectionDeposit::get();
	pub const NftsItemDeposit: Balance = UniquesItemDeposit::get();
	pub const NftsMetadataDepositBase: Balance = UniquesMetadataDepositBase::get();
	pub const NftsAttributeDepositBase: Balance = UniquesAttributeDepositBase::get();
	pub const NftsDepositPerByte: Balance = UniquesDepositPerByte::get();
}

impl pallet_nfts::Config for Runtime {
	type RuntimeEvent = RuntimeEvent;
	type CollectionId = CollectionId;
	type ItemId = ItemId;
	type Currency = Balances;
	type CreateOrigin = AsEnsureOriginWithArg<EnsureSigned<AccountId>>;
	type ForceOrigin = AssetsForceOrigin;
	type Locker = ();
	type CollectionDeposit = NftsCollectionDeposit;
	type ItemDeposit = NftsItemDeposit;
	type MetadataDepositBase = NftsMetadataDepositBase;
	type AttributeDepositBase = NftsAttributeDepositBase;
	type DepositPerByte = NftsDepositPerByte;
	type StringLimit = ConstU32<256>;
	type KeyLimit = ConstU32<64>;
	type ValueLimit = ConstU32<256>;
	type ApprovalsLimit = ConstU32<20>;
	type ItemAttributesApprovalsLimit = ConstU32<30>;
	type MaxTips = ConstU32<10>;
	type MaxDeadlineDuration = NftsMaxDeadlineDuration;
	type MaxAttributesPerCall = ConstU32<10>;
	type Features = NftsPalletFeatures;
	type OffchainSignature = Signature;
	type OffchainPublic = <Signature as Verify>::Signer;
	type WeightInfo = weights::pallet_nfts::WeightInfo<Runtime>;
	#[cfg(feature = "runtime-benchmarks")]
	type Helper = ();
}

/// XCM router instance to BridgeHub with bridging capabilities for `Rococo` global
/// consensus with dynamic fees and back-pressure.
pub type ToRococoXcmRouterInstance = pallet_xcm_bridge_hub_router::Instance1;
impl pallet_xcm_bridge_hub_router::Config<ToRococoXcmRouterInstance> for Runtime {
	type WeightInfo = weights::pallet_xcm_bridge_hub_router::WeightInfo<Runtime>;

	type UniversalLocation = xcm_config::UniversalLocation;
	type BridgedNetworkId = xcm_config::bridging::to_rococo::RococoNetwork;
	type Bridges = xcm_config::bridging::NetworkExportTable;
	type DestinationVersion = PolkadotXcm;

	#[cfg(not(feature = "runtime-benchmarks"))]
	type BridgeHubOrigin = EnsureXcm<Equals<xcm_config::bridging::SiblingBridgeHub>>;
	#[cfg(feature = "runtime-benchmarks")]
	type BridgeHubOrigin = frame_support::traits::EitherOfDiverse<
		// for running benchmarks
		EnsureRoot<AccountId>,
		// for running tests with `--feature runtime-benchmarks`
		EnsureXcm<Equals<xcm_config::bridging::SiblingBridgeHub>>,
	>;

	type ToBridgeHubSender = XcmpQueue;
	type WithBridgeHubChannel =
		cumulus_pallet_xcmp_queue::bridging::InAndOutXcmpChannelStatusProvider<
			xcm_config::bridging::SiblingBridgeHubParaId,
			Runtime,
		>;

	type ByteFee = xcm_config::bridging::XcmBridgeHubRouterByteFee;
	type FeeAsset = xcm_config::bridging::XcmBridgeHubRouterFeeAssetId;
}

parameter_types! {
	pub MaximumSchedulerWeight: Weight =
		Perbill::from_percent(50) * RuntimeBlockWeights::get().max_block;
}

impl pallet_scheduler::Config for Runtime {
	type WeightInfo = weights::pallet_scheduler::WeightInfo<Runtime>;
	type RuntimeOrigin = RuntimeOrigin;
	type RuntimeEvent = RuntimeEvent;
	type PalletsOrigin = OriginCaller;
	type RuntimeCall = RuntimeCall;
	type MaximumWeight = MaximumSchedulerWeight;
	type ScheduleOrigin = EitherOfDiverse<
		EnsureRoot<AccountId>,
		EnsureSignedBy<
			impls::MemberByLocation<
				xcm_config::RelayTreasuryVoice,
				xcm_config::LocationToAccountId,
				AccountId,
			>,
			AccountId,
		>,
	>;
	#[cfg(not(feature = "runtime-benchmarks"))]
	type MaxScheduledPerBlock = ConstU32<50>;
	#[cfg(feature = "runtime-benchmarks")]
	type MaxScheduledPerBlock = ConstU32<200>;
	type OriginPrivilegeCmp = impls::EqualOrGreatestRootCmp;
	type Preimages = Preimage;
}

parameter_types! {
	pub const PreimageBaseDeposit: Balance = deposit(2, 64);
	pub const PreimageByteDeposit: Balance = deposit(0, 1);
	pub const PreimageHoldReason: RuntimeHoldReason =
		RuntimeHoldReason::Preimage(pallet_preimage::HoldReason::Preimage);
}

impl pallet_preimage::Config for Runtime {
	type WeightInfo = weights::pallet_preimage::WeightInfo<Runtime>;
	type RuntimeEvent = RuntimeEvent;
	type Currency = Balances;
	type ManagerOrigin = EnsureRoot<AccountId>;
	type Consideration = HoldConsideration<
		AccountId,
		Balances,
		PreimageHoldReason,
		LinearStoragePrice<PreimageBaseDeposit, PreimageByteDeposit, Balance>,
	>;
}

// Create the runtime by composing the FRAME pallets that were previously configured.
construct_runtime!(
	pub enum Runtime
	{
		// System support stuff.
		System: frame_system = 0,
		ParachainSystem: cumulus_pallet_parachain_system = 1,
		// RandomnessCollectiveFlip = 2 removed
		Timestamp: pallet_timestamp = 3,
		ParachainInfo: parachain_info = 4,

		// Monetary stuff.
		Balances: pallet_balances = 10,
		TransactionPayment: pallet_transaction_payment = 11,
		// AssetTxPayment: pallet_asset_tx_payment = 12,
		AssetTxPayment: pallet_asset_conversion_tx_payment = 13,

		// Collator support. the order of these 5 are important and shall not change.
		Authorship: pallet_authorship = 20,
		CollatorSelection: pallet_collator_selection = 21,
		Session: pallet_session = 22,
		Aura: pallet_aura = 23,
		AuraExt: cumulus_pallet_aura_ext = 24,

		// XCM helpers.
		XcmpQueue: cumulus_pallet_xcmp_queue = 30,
		PolkadotXcm: pallet_xcm = 31,
		CumulusXcm: cumulus_pallet_xcm = 32,
		// Bridge utilities.
		ToRococoXcmRouter: pallet_xcm_bridge_hub_router::<Instance1> = 34,
		MessageQueue: pallet_message_queue = 35,

		// Handy utilities.
		Utility: pallet_utility = 40,
		Multisig: pallet_multisig = 41,
		Proxy: pallet_proxy = 42,
		Preimage: pallet_preimage = 43,
		Scheduler: pallet_scheduler = 44,

		// The main stage.
		Assets: pallet_assets::<Instance1> = 50,
		Uniques: pallet_uniques = 51,
		Nfts: pallet_nfts = 52,
		ForeignAssets: pallet_assets::<Instance2> = 53,
		NftFractionalization: pallet_nft_fractionalization = 54,
		PoolAssets: pallet_assets::<Instance3> = 55,
		AssetConversion: pallet_asset_conversion = 56,

		// TODO: the pallet instance should be removed once all pools have migrated
		// to the new account IDs.
		AssetConversionMigration: pallet_asset_conversion_ops = 200,
	}
);

/// The address format for describing accounts.
pub type Address = sp_runtime::MultiAddress<AccountId, ()>;
/// Block type as expected by this runtime.
pub type Block = generic::Block<Header, UncheckedExtrinsic>;
/// A Block signed with a Justification
pub type SignedBlock = generic::SignedBlock<Block>;
/// BlockId type as expected by this runtime.
pub type BlockId = generic::BlockId<Block>;
/// The SignedExtension to the basic transaction logic.
pub type SignedExtra = (
	frame_system::CheckNonZeroSender<Runtime>,
	frame_system::CheckSpecVersion<Runtime>,
	frame_system::CheckTxVersion<Runtime>,
	frame_system::CheckGenesis<Runtime>,
	frame_system::CheckEra<Runtime>,
	frame_system::CheckNonce<Runtime>,
	frame_system::CheckWeight<Runtime>,
	pallet_asset_conversion_tx_payment::ChargeAssetTxPayment<Runtime>,
	cumulus_primitives_storage_weight_reclaim::StorageWeightReclaim<Runtime>,
);
/// Unchecked extrinsic type as expected by this runtime.
pub type UncheckedExtrinsic =
	generic::UncheckedExtrinsic<Address, RuntimeCall, Signature, SignedExtra>;

/// Migrations to apply on runtime upgrade.
pub type Migrations = (
	// v9420
	pallet_nfts::migration::v1::MigrateToV1<Runtime>,
	// unreleased
	pallet_collator_selection::migration::v1::MigrateToV1<Runtime>,
	// unreleased
	pallet_multisig::migrations::v1::MigrateToV1<Runtime>,
	// unreleased
	InitStorageVersions,
	// unreleased
	DeleteUndecodableStorage,
	// unreleased
	cumulus_pallet_xcmp_queue::migration::v4::MigrationToV4<Runtime>,
	// permanent
	pallet_xcm::migration::MigrateToLatestXcmVersion<Runtime>,
);

/// Asset Hub Westend has some undecodable storage, delete it.
/// See <https://github.com/paritytech/polkadot-sdk/issues/2241> for more info.
///
/// First we remove the bad Hold, then the bad NFT collection.
pub struct DeleteUndecodableStorage;

impl frame_support::traits::OnRuntimeUpgrade for DeleteUndecodableStorage {
	fn on_runtime_upgrade() -> Weight {
		use sp_core::crypto::Ss58Codec;

		let mut writes = 0;

		// Remove Holds for account with undecodable hold
		// Westend doesn't have any HoldReasons implemented yet, so it's safe to just blanket remove
		// any for this account.
		match AccountId::from_ss58check("5GCCJthVSwNXRpbeg44gysJUx9vzjdGdfWhioeM7gCg6VyXf") {
			Ok(a) => {
				log::info!("Removing holds for account with bad hold");
				pallet_balances::Holds::<Runtime, ()>::remove(a);
				writes.saturating_inc();
			},
			Err(_) => {
				log::error!("CleanupUndecodableStorage: Somehow failed to convert valid SS58 address into an AccountId!");
			},
		};

		// Destroy undecodable NFT item 1
		writes.saturating_inc();
		match pallet_nfts::Pallet::<Runtime, ()>::do_burn(3, 1, |_| Ok(())) {
			Ok(_) => {
				log::info!("Destroyed undecodable NFT item 1");
			},
			Err(e) => {
				log::error!("Failed to destroy undecodable NFT item: {:?}", e);
				return <Runtime as frame_system::Config>::DbWeight::get().reads_writes(0, writes);
			},
		}

		// Destroy undecodable NFT item 2
		writes.saturating_inc();
		match pallet_nfts::Pallet::<Runtime, ()>::do_burn(3, 2, |_| Ok(())) {
			Ok(_) => {
				log::info!("Destroyed undecodable NFT item 2");
			},
			Err(e) => {
				log::error!("Failed to destroy undecodable NFT item: {:?}", e);
				return <Runtime as frame_system::Config>::DbWeight::get().reads_writes(0, writes);
			},
		}

		// Finally, we can destroy the collection
		writes.saturating_inc();
		match pallet_nfts::Pallet::<Runtime, ()>::do_destroy_collection(
			3,
			DestroyWitness { attributes: 0, item_metadatas: 1, item_configs: 0 },
			None,
		) {
			Ok(_) => {
				log::info!("Destroyed undecodable NFT collection");
			},
			Err(e) => {
				log::error!("Failed to destroy undecodable NFT collection: {:?}", e);
			},
		};

		<Runtime as frame_system::Config>::DbWeight::get().reads_writes(0, writes)
	}
}

/// Migration to initialize storage versions for pallets added after genesis.
///
/// Ideally this would be done automatically (see
/// <https://github.com/paritytech/polkadot-sdk/pull/1297>), but it probably won't be ready for some
/// time and it's beneficial to get try-runtime-cli on-runtime-upgrade checks into the CI, so we're
/// doing it manually.
pub struct InitStorageVersions;

impl frame_support::traits::OnRuntimeUpgrade for InitStorageVersions {
	fn on_runtime_upgrade() -> Weight {
		use frame_support::traits::{GetStorageVersion, StorageVersion};

		let mut writes = 0;

		if PolkadotXcm::on_chain_storage_version() == StorageVersion::new(0) {
			PolkadotXcm::in_code_storage_version().put::<PolkadotXcm>();
			writes.saturating_inc();
		}

		if ForeignAssets::on_chain_storage_version() == StorageVersion::new(0) {
			ForeignAssets::in_code_storage_version().put::<ForeignAssets>();
			writes.saturating_inc();
		}

		if PoolAssets::on_chain_storage_version() == StorageVersion::new(0) {
			PoolAssets::in_code_storage_version().put::<PoolAssets>();
			writes.saturating_inc();
		}

		<Runtime as frame_system::Config>::DbWeight::get().reads_writes(3, writes)
	}
}

/// Executive: handles dispatch to the various modules.
pub type Executive = frame_executive::Executive<
	Runtime,
	Block,
	frame_system::ChainContext<Runtime>,
	Runtime,
	AllPalletsWithSystem,
	Migrations,
>;

#[cfg(feature = "runtime-benchmarks")]
mod benches {
	frame_benchmarking::define_benchmarks!(
		[frame_system, SystemBench::<Runtime>]
		[pallet_assets, Local]
		[pallet_assets, Foreign]
		[pallet_assets, Pool]
		[pallet_asset_conversion, AssetConversion]
		[pallet_balances, Balances]
		[pallet_message_queue, MessageQueue]
		[pallet_multisig, Multisig]
		[pallet_nft_fractionalization, NftFractionalization]
		[pallet_nfts, Nfts]
		[pallet_proxy, Proxy]
		[pallet_session, SessionBench::<Runtime>]
		[pallet_uniques, Uniques]
		[pallet_utility, Utility]
		[pallet_timestamp, Timestamp]
		[pallet_collator_selection, CollatorSelection]
		[cumulus_pallet_parachain_system, ParachainSystem]
		[cumulus_pallet_xcmp_queue, XcmpQueue]
		[pallet_xcm_bridge_hub_router, ToRococo]
<<<<<<< HEAD
		[pallet_preimage, Preimage]
		[pallet_scheduler, Scheduler]
=======
		[pallet_asset_conversion_ops, AssetConversionMigration]
>>>>>>> b6fab804
		// XCM
		[pallet_xcm, PalletXcmExtrinsicsBenchmark::<Runtime>]
		// NOTE: Make sure you point to the individual modules below.
		[pallet_xcm_benchmarks::fungible, XcmBalances]
		[pallet_xcm_benchmarks::generic, XcmGeneric]
	);
}

impl_runtime_apis! {
	impl sp_consensus_aura::AuraApi<Block, AuraId> for Runtime {
		fn slot_duration() -> sp_consensus_aura::SlotDuration {
			sp_consensus_aura::SlotDuration::from_millis(SLOT_DURATION)
		}

		fn authorities() -> Vec<AuraId> {
			pallet_aura::Authorities::<Runtime>::get().into_inner()
		}
	}

	impl cumulus_primitives_aura::AuraUnincludedSegmentApi<Block> for Runtime {
		fn can_build_upon(
			included_hash: <Block as BlockT>::Hash,
			slot: cumulus_primitives_aura::Slot,
		) -> bool {
			ConsensusHook::can_build_upon(included_hash, slot)
		}
	}

	impl sp_api::Core<Block> for Runtime {
		fn version() -> RuntimeVersion {
			VERSION
		}

		fn execute_block(block: Block) {
			Executive::execute_block(block)
		}

		fn initialize_block(header: &<Block as BlockT>::Header) -> sp_runtime::ExtrinsicInclusionMode {
			Executive::initialize_block(header)
		}
	}

	impl sp_api::Metadata<Block> for Runtime {
		fn metadata() -> OpaqueMetadata {
			OpaqueMetadata::new(Runtime::metadata().into())
		}

		fn metadata_at_version(version: u32) -> Option<OpaqueMetadata> {
			Runtime::metadata_at_version(version)
		}

		fn metadata_versions() -> sp_std::vec::Vec<u32> {
			Runtime::metadata_versions()
		}
	}

	impl sp_block_builder::BlockBuilder<Block> for Runtime {
		fn apply_extrinsic(extrinsic: <Block as BlockT>::Extrinsic) -> ApplyExtrinsicResult {
			Executive::apply_extrinsic(extrinsic)
		}

		fn finalize_block() -> <Block as BlockT>::Header {
			Executive::finalize_block()
		}

		fn inherent_extrinsics(data: sp_inherents::InherentData) -> Vec<<Block as BlockT>::Extrinsic> {
			data.create_extrinsics()
		}

		fn check_inherents(
			block: Block,
			data: sp_inherents::InherentData,
		) -> sp_inherents::CheckInherentsResult {
			data.check_extrinsics(&block)
		}
	}

	impl sp_transaction_pool::runtime_api::TaggedTransactionQueue<Block> for Runtime {
		fn validate_transaction(
			source: TransactionSource,
			tx: <Block as BlockT>::Extrinsic,
			block_hash: <Block as BlockT>::Hash,
		) -> TransactionValidity {
			Executive::validate_transaction(source, tx, block_hash)
		}
	}

	impl sp_offchain::OffchainWorkerApi<Block> for Runtime {
		fn offchain_worker(header: &<Block as BlockT>::Header) {
			Executive::offchain_worker(header)
		}
	}

	impl sp_session::SessionKeys<Block> for Runtime {
		fn generate_session_keys(seed: Option<Vec<u8>>) -> Vec<u8> {
			SessionKeys::generate(seed)
		}

		fn decode_session_keys(
			encoded: Vec<u8>,
		) -> Option<Vec<(Vec<u8>, KeyTypeId)>> {
			SessionKeys::decode_into_raw_public_keys(&encoded)
		}
	}

	impl frame_system_rpc_runtime_api::AccountNonceApi<Block, AccountId, Nonce> for Runtime {
		fn account_nonce(account: AccountId) -> Nonce {
			System::account_nonce(account)
		}
	}

	impl pallet_nfts_runtime_api::NftsApi<Block, AccountId, u32, u32> for Runtime {
		fn owner(collection: u32, item: u32) -> Option<AccountId> {
			<Nfts as Inspect<AccountId>>::owner(&collection, &item)
		}

		fn collection_owner(collection: u32) -> Option<AccountId> {
			<Nfts as Inspect<AccountId>>::collection_owner(&collection)
		}

		fn attribute(
			collection: u32,
			item: u32,
			key: Vec<u8>,
		) -> Option<Vec<u8>> {
			<Nfts as Inspect<AccountId>>::attribute(&collection, &item, &key)
		}

		fn custom_attribute(
			account: AccountId,
			collection: u32,
			item: u32,
			key: Vec<u8>,
		) -> Option<Vec<u8>> {
			<Nfts as Inspect<AccountId>>::custom_attribute(
				&account,
				&collection,
				&item,
				&key,
			)
		}

		fn system_attribute(
			collection: u32,
			item: Option<u32>,
			key: Vec<u8>,
		) -> Option<Vec<u8>> {
			<Nfts as Inspect<AccountId>>::system_attribute(&collection, item.as_ref(), &key)
		}

		fn collection_attribute(collection: u32, key: Vec<u8>) -> Option<Vec<u8>> {
			<Nfts as Inspect<AccountId>>::collection_attribute(&collection, &key)
		}
	}

	impl pallet_asset_conversion::AssetConversionApi<
		Block,
		Balance,
		xcm::v3::Location,
	> for Runtime
	{
		fn quote_price_exact_tokens_for_tokens(asset1: xcm::v3::Location, asset2: xcm::v3::Location, amount: Balance, include_fee: bool) -> Option<Balance> {
			AssetConversion::quote_price_exact_tokens_for_tokens(asset1, asset2, amount, include_fee)
		}

		fn quote_price_tokens_for_exact_tokens(asset1: xcm::v3::Location, asset2: xcm::v3::Location, amount: Balance, include_fee: bool) -> Option<Balance> {
			AssetConversion::quote_price_tokens_for_exact_tokens(asset1, asset2, amount, include_fee)
		}

		fn get_reserves(asset1: xcm::v3::Location, asset2: xcm::v3::Location) -> Option<(Balance, Balance)> {
			AssetConversion::get_reserves(asset1, asset2).ok()
		}
	}

	impl pallet_transaction_payment_rpc_runtime_api::TransactionPaymentApi<Block, Balance> for Runtime {
		fn query_info(
			uxt: <Block as BlockT>::Extrinsic,
			len: u32,
		) -> pallet_transaction_payment_rpc_runtime_api::RuntimeDispatchInfo<Balance> {
			TransactionPayment::query_info(uxt, len)
		}
		fn query_fee_details(
			uxt: <Block as BlockT>::Extrinsic,
			len: u32,
		) -> pallet_transaction_payment::FeeDetails<Balance> {
			TransactionPayment::query_fee_details(uxt, len)
		}
		fn query_weight_to_fee(weight: Weight) -> Balance {
			TransactionPayment::weight_to_fee(weight)
		}
		fn query_length_to_fee(length: u32) -> Balance {
			TransactionPayment::length_to_fee(length)
		}
	}

	impl pallet_transaction_payment_rpc_runtime_api::TransactionPaymentCallApi<Block, Balance, RuntimeCall>
		for Runtime
	{
		fn query_call_info(
			call: RuntimeCall,
			len: u32,
		) -> pallet_transaction_payment::RuntimeDispatchInfo<Balance> {
			TransactionPayment::query_call_info(call, len)
		}
		fn query_call_fee_details(
			call: RuntimeCall,
			len: u32,
		) -> pallet_transaction_payment::FeeDetails<Balance> {
			TransactionPayment::query_call_fee_details(call, len)
		}
		fn query_weight_to_fee(weight: Weight) -> Balance {
			TransactionPayment::weight_to_fee(weight)
		}
		fn query_length_to_fee(length: u32) -> Balance {
			TransactionPayment::length_to_fee(length)
		}
	}

	impl assets_common::runtime_api::FungiblesApi<
		Block,
		AccountId,
	> for Runtime
	{
		fn query_account_balances(account: AccountId) -> Result<xcm::VersionedAssets, assets_common::runtime_api::FungiblesAccessError> {
			use assets_common::fungible_conversion::{convert, convert_balance};
			Ok([
				// collect pallet_balance
				{
					let balance = Balances::free_balance(account.clone());
					if balance > 0 {
						vec![convert_balance::<WestendLocation, Balance>(balance)?]
					} else {
						vec![]
					}
				},
				// collect pallet_assets (TrustBackedAssets)
				convert::<_, _, _, _, TrustBackedAssetsConvertedConcreteId>(
					Assets::account_balances(account.clone())
						.iter()
						.filter(|(_, balance)| balance > &0)
				)?,
				// collect pallet_assets (ForeignAssets)
				convert::<_, _, _, _, ForeignAssetsConvertedConcreteId>(
					ForeignAssets::account_balances(account.clone())
						.iter()
						.filter(|(_, balance)| balance > &0)
				)?,
				// collect pallet_assets (PoolAssets)
				convert::<_, _, _, _, PoolAssetsConvertedConcreteId>(
					PoolAssets::account_balances(account)
						.iter()
						.filter(|(_, balance)| balance > &0)
				)?,
				// collect ... e.g. other tokens
			].concat().into())
		}
	}

	impl cumulus_primitives_core::CollectCollationInfo<Block> for Runtime {
		fn collect_collation_info(header: &<Block as BlockT>::Header) -> cumulus_primitives_core::CollationInfo {
			ParachainSystem::collect_collation_info(header)
		}
	}

	#[cfg(feature = "try-runtime")]
	impl frame_try_runtime::TryRuntime<Block> for Runtime {
		fn on_runtime_upgrade(checks: frame_try_runtime::UpgradeCheckSelect) -> (Weight, Weight) {
			let weight = Executive::try_runtime_upgrade(checks).unwrap();
			(weight, RuntimeBlockWeights::get().max_block)
		}

		fn execute_block(
			block: Block,
			state_root_check: bool,
			signature_check: bool,
			select: frame_try_runtime::TryStateSelect,
		) -> Weight {
			// NOTE: intentional unwrap: we don't want to propagate the error backwards, and want to
			// have a backtrace here.
			Executive::try_execute_block(block, state_root_check, signature_check, select).unwrap()
		}
	}

	#[cfg(feature = "runtime-benchmarks")]
	impl frame_benchmarking::Benchmark<Block> for Runtime {
		fn benchmark_metadata(extra: bool) -> (
			Vec<frame_benchmarking::BenchmarkList>,
			Vec<frame_support::traits::StorageInfo>,
		) {
			use frame_benchmarking::{Benchmarking, BenchmarkList};
			use frame_support::traits::StorageInfoTrait;
			use frame_system_benchmarking::Pallet as SystemBench;
			use cumulus_pallet_session_benchmarking::Pallet as SessionBench;
			use pallet_xcm::benchmarking::Pallet as PalletXcmExtrinsicsBenchmark;
			use pallet_xcm_bridge_hub_router::benchmarking::Pallet as XcmBridgeHubRouterBench;

			// This is defined once again in dispatch_benchmark, because list_benchmarks!
			// and add_benchmarks! are macros exported by define_benchmarks! macros and those types
			// are referenced in that call.
			type XcmBalances = pallet_xcm_benchmarks::fungible::Pallet::<Runtime>;
			type XcmGeneric = pallet_xcm_benchmarks::generic::Pallet::<Runtime>;

			// Benchmark files generated for `Assets/ForeignAssets` instances are by default
			// `pallet_assets_assets.rs / pallet_assets_foreign_assets`, which is not really nice,
			// so with this redefinition we can change names to nicer:
			// `pallet_assets_local.rs / pallet_assets_foreign.rs`.
			type Local = pallet_assets::Pallet::<Runtime, TrustBackedAssetsInstance>;
			type Foreign = pallet_assets::Pallet::<Runtime, ForeignAssetsInstance>;
			type Pool = pallet_assets::Pallet::<Runtime, PoolAssetsInstance>;

			type ToRococo = XcmBridgeHubRouterBench<Runtime, ToRococoXcmRouterInstance>;

			let mut list = Vec::<BenchmarkList>::new();
			list_benchmarks!(list, extra);

			let storage_info = AllPalletsWithSystem::storage_info();
			(list, storage_info)
		}

		fn dispatch_benchmark(
			config: frame_benchmarking::BenchmarkConfig
		) -> Result<Vec<frame_benchmarking::BenchmarkBatch>, sp_runtime::RuntimeString> {
			use frame_benchmarking::{Benchmarking, BenchmarkBatch, BenchmarkError};
			use sp_storage::TrackedStorageKey;

			use frame_system_benchmarking::Pallet as SystemBench;
			impl frame_system_benchmarking::Config for Runtime {
				fn setup_set_code_requirements(code: &sp_std::vec::Vec<u8>) -> Result<(), BenchmarkError> {
					ParachainSystem::initialize_for_set_code_benchmark(code.len() as u32);
					Ok(())
				}

				fn verify_set_code() {
					System::assert_last_event(cumulus_pallet_parachain_system::Event::<Runtime>::ValidationFunctionStored.into());
				}
			}

			use cumulus_pallet_session_benchmarking::Pallet as SessionBench;
			impl cumulus_pallet_session_benchmarking::Config for Runtime {}

			parameter_types! {
				pub ExistentialDepositAsset: Option<Asset> = Some((
					WestendLocation::get(),
					ExistentialDeposit::get()
				).into());
				pub const RandomParaId: ParaId = ParaId::new(43211234);
			}

			use pallet_xcm::benchmarking::Pallet as PalletXcmExtrinsicsBenchmark;
			impl pallet_xcm::benchmarking::Config for Runtime {
				type DeliveryHelper = (
					cumulus_primitives_utility::ToParentDeliveryHelper<
						xcm_config::XcmConfig,
						ExistentialDepositAsset,
						xcm_config::PriceForParentDelivery,
					>,
					polkadot_runtime_common::xcm_sender::ToParachainDeliveryHelper<
						xcm_config::XcmConfig,
						ExistentialDepositAsset,
						PriceForSiblingParachainDelivery,
						RandomParaId,
						ParachainSystem,
					>
				);

				fn reachable_dest() -> Option<Location> {
					Some(Parent.into())
				}

				fn teleportable_asset_and_dest() -> Option<(Asset, Location)> {
					// Relay/native token can be teleported between AH and Relay.
					Some((
						Asset {
							fun: Fungible(ExistentialDeposit::get()),
							id: AssetId(Parent.into())
						},
						Parent.into(),
					))
				}

				fn reserve_transferable_asset_and_dest() -> Option<(Asset, Location)> {
					Some((
						Asset {
							fun: Fungible(ExistentialDeposit::get()),
							id: AssetId(Parent.into())
						},
						// AH can reserve transfer native token to some random parachain.
						ParentThen(Parachain(RandomParaId::get().into()).into()).into(),
					))
				}

				fn set_up_complex_asset_transfer(
				) -> Option<(xcm::v4::Assets, u32, Location, Box<dyn FnOnce()>)> {
					// Transfer to Relay some local AH asset (local-reserve-transfer) while paying
					// fees using teleported native token.
					// (We don't care that Relay doesn't accept incoming unknown AH local asset)
					let dest = Parent.into();

					let fee_amount = EXISTENTIAL_DEPOSIT;
					let fee_asset: Asset = (Location::parent(), fee_amount).into();

					let who = frame_benchmarking::whitelisted_caller();
					// Give some multiple of the existential deposit
					let balance = fee_amount + EXISTENTIAL_DEPOSIT * 1000;
					let _ = <Balances as frame_support::traits::Currency<_>>::make_free_balance_be(
						&who, balance,
					);
					// verify initial balance
					assert_eq!(Balances::free_balance(&who), balance);

					// set up local asset
					let asset_amount = 10u128;
					let initial_asset_amount = asset_amount * 10;
					let (asset_id, _, _) = pallet_assets::benchmarking::create_default_minted_asset::<
						Runtime,
						pallet_assets::Instance1
					>(true, initial_asset_amount);
					let asset_location = Location::new(
						0,
						[PalletInstance(50), GeneralIndex(u32::from(asset_id).into())]
					);
					let transfer_asset: Asset = (asset_location, asset_amount).into();

					let assets: xcm::v4::Assets = vec![fee_asset.clone(), transfer_asset].into();
					let fee_index = if assets.get(0).unwrap().eq(&fee_asset) { 0 } else { 1 };

					// verify transferred successfully
					let verify = Box::new(move || {
						// verify native balance after transfer, decreased by transferred fee amount
						// (plus transport fees)
						assert!(Balances::free_balance(&who) <= balance - fee_amount);
						// verify asset balance decreased by exactly transferred amount
						assert_eq!(
							Assets::balance(asset_id.into(), &who),
							initial_asset_amount - asset_amount,
						);
					});
					Some((assets, fee_index as u32, dest, verify))
				}

				fn get_asset() -> Asset {
					Asset {
						id: AssetId(Location::parent()),
						fun: Fungible(ExistentialDeposit::get()),
					}
				}
			}

			use pallet_xcm_bridge_hub_router::benchmarking::{
				Pallet as XcmBridgeHubRouterBench,
				Config as XcmBridgeHubRouterConfig,
			};

			impl XcmBridgeHubRouterConfig<ToRococoXcmRouterInstance> for Runtime {
				fn make_congested() {
					cumulus_pallet_xcmp_queue::bridging::suspend_channel_for_benchmarks::<Runtime>(
						xcm_config::bridging::SiblingBridgeHubParaId::get().into()
					);
				}
				fn ensure_bridged_target_destination() -> Result<Location, BenchmarkError> {
					ParachainSystem::open_outbound_hrmp_channel_for_benchmarks_or_tests(
						xcm_config::bridging::SiblingBridgeHubParaId::get().into()
					);
					let bridged_asset_hub = xcm_config::bridging::to_rococo::AssetHubRococo::get();
					let _ = PolkadotXcm::force_xcm_version(
						RuntimeOrigin::root(),
						Box::new(bridged_asset_hub.clone()),
						XCM_VERSION,
					).map_err(|e| {
						log::error!(
							"Failed to dispatch `force_xcm_version({:?}, {:?}, {:?})`, error: {:?}",
							RuntimeOrigin::root(),
							bridged_asset_hub,
							XCM_VERSION,
							e
						);
						BenchmarkError::Stop("XcmVersion was not stored!")
					})?;
					Ok(bridged_asset_hub)
				}
			}

			use xcm_config::{MaxAssetsIntoHolding, WestendLocation};
			use pallet_xcm_benchmarks::asset_instance_from;

			impl pallet_xcm_benchmarks::Config for Runtime {
				type XcmConfig = xcm_config::XcmConfig;
				type AccountIdConverter = xcm_config::LocationToAccountId;
				type DeliveryHelper = cumulus_primitives_utility::ToParentDeliveryHelper<
					xcm_config::XcmConfig,
					ExistentialDepositAsset,
					xcm_config::PriceForParentDelivery,
				>;
				fn valid_destination() -> Result<Location, BenchmarkError> {
					Ok(WestendLocation::get())
				}
				fn worst_case_holding(depositable_count: u32) -> xcm::v4::Assets {
					// A mix of fungible, non-fungible, and concrete assets.
					let holding_non_fungibles = MaxAssetsIntoHolding::get() / 2 - depositable_count;
					let holding_fungibles = holding_non_fungibles - 1;
					let fungibles_amount: u128 = 100;
					let mut assets = (0..holding_fungibles)
						.map(|i| {
							Asset {
								id: AssetId(GeneralIndex(i as u128).into()),
								fun: Fungible(fungibles_amount * i as u128),
							}
						})
						.chain(core::iter::once(Asset { id: AssetId(Here.into()), fun: Fungible(u128::MAX) }))
						.chain((0..holding_non_fungibles).map(|i| Asset {
							id: AssetId(GeneralIndex(i as u128).into()),
							fun: NonFungible(asset_instance_from(i)),
						}))
						.collect::<Vec<_>>();

					assets.push(Asset {
						id: AssetId(WestendLocation::get()),
						fun: Fungible(1_000_000 * UNITS),
					});
					assets.into()
				}
			}

			parameter_types! {
				pub const TrustedTeleporter: Option<(Location, Asset)> = Some((
					WestendLocation::get(),
					Asset { fun: Fungible(UNITS), id: AssetId(WestendLocation::get()) },
				));
				pub const CheckedAccount: Option<(AccountId, xcm_builder::MintLocation)> = None;
				// AssetHubWestend trusts AssetHubRococo as reserve for ROCs
				pub TrustedReserve: Option<(Location, Asset)> = Some(
					(
						xcm_config::bridging::to_rococo::AssetHubRococo::get(),
						Asset::from((xcm_config::bridging::to_rococo::RocLocation::get(), 1000000000000 as u128))
					)
				);
			}

			impl pallet_xcm_benchmarks::fungible::Config for Runtime {
				type TransactAsset = Balances;

				type CheckedAccount = CheckedAccount;
				type TrustedTeleporter = TrustedTeleporter;
				type TrustedReserve = TrustedReserve;

				fn get_asset() -> Asset {
					Asset {
						id: AssetId(WestendLocation::get()),
						fun: Fungible(UNITS),
					}
				}
			}

			impl pallet_xcm_benchmarks::generic::Config for Runtime {
				type TransactAsset = Balances;
				type RuntimeCall = RuntimeCall;

				fn worst_case_response() -> (u64, Response) {
					(0u64, Response::Version(Default::default()))
				}

				fn worst_case_asset_exchange() -> Result<(xcm::v4::Assets, xcm::v4::Assets), BenchmarkError> {
					Err(BenchmarkError::Skip)
				}

				fn universal_alias() -> Result<(Location, Junction), BenchmarkError> {
					match xcm_config::bridging::BridgingBenchmarksHelper::prepare_universal_alias() {
						Some(alias) => Ok(alias),
						None => Err(BenchmarkError::Skip)
					}
				}

				fn transact_origin_and_runtime_call() -> Result<(Location, RuntimeCall), BenchmarkError> {
					Ok((WestendLocation::get(), frame_system::Call::remark_with_event { remark: vec![] }.into()))
				}

				fn subscribe_origin() -> Result<Location, BenchmarkError> {
					Ok(WestendLocation::get())
				}

				fn claimable_asset() -> Result<(Location, Location, xcm::v4::Assets), BenchmarkError> {
					let origin = WestendLocation::get();
					let assets: xcm::v4::Assets = (AssetId(WestendLocation::get()), 1_000 * UNITS).into();
					let ticket = Location { parents: 0, interior: Here };
					Ok((origin, ticket, assets))
				}

				fn fee_asset() -> Result<Asset, BenchmarkError> {
					Ok(Asset {
						id: AssetId(WestendLocation::get()),
						fun: Fungible(1_000_000 * UNITS),
					})
				}

				fn unlockable_asset() -> Result<(Location, Location, Asset), BenchmarkError> {
					Err(BenchmarkError::Skip)
				}

				fn export_message_origin_and_destination(
				) -> Result<(Location, NetworkId, InteriorLocation), BenchmarkError> {
					Err(BenchmarkError::Skip)
				}

				fn alias_origin() -> Result<(Location, Location), BenchmarkError> {
					Err(BenchmarkError::Skip)
				}
			}

			type XcmBalances = pallet_xcm_benchmarks::fungible::Pallet::<Runtime>;
			type XcmGeneric = pallet_xcm_benchmarks::generic::Pallet::<Runtime>;

			type Local = pallet_assets::Pallet::<Runtime, TrustBackedAssetsInstance>;
			type Foreign = pallet_assets::Pallet::<Runtime, ForeignAssetsInstance>;
			type Pool = pallet_assets::Pallet::<Runtime, PoolAssetsInstance>;

			type ToRococo = XcmBridgeHubRouterBench<Runtime, ToRococoXcmRouterInstance>;

			let whitelist: Vec<TrackedStorageKey> = vec![
				// Block Number
				hex_literal::hex!("26aa394eea5630e07c48ae0c9558cef702a5c1b19ab7a04f536c519aca4983ac").to_vec().into(),
				// Total Issuance
				hex_literal::hex!("c2261276cc9d1f8598ea4b6a74b15c2f57c875e4cff74148e4628f264b974c80").to_vec().into(),
				// Execution Phase
				hex_literal::hex!("26aa394eea5630e07c48ae0c9558cef7ff553b5a9862a516939d82b3d3d8661a").to_vec().into(),
				// Event Count
				hex_literal::hex!("26aa394eea5630e07c48ae0c9558cef70a98fdbe9ce6c55837576c60c7af3850").to_vec().into(),
				// System Events
				hex_literal::hex!("26aa394eea5630e07c48ae0c9558cef780d41e5e16056765bc8461851072c9d7").to_vec().into(),
				//TODO: use from relay_well_known_keys::ACTIVE_CONFIG
				hex_literal::hex!("06de3d8a54d27e44a9d5ce189618f22db4b49d95320d9021994c850f25b8e385").to_vec().into(),
			];

			let mut batches = Vec::<BenchmarkBatch>::new();
			let params = (&config, &whitelist);
			add_benchmarks!(params, batches);

			Ok(batches)
		}
	}

	impl sp_genesis_builder::GenesisBuilder<Block> for Runtime {
		fn build_state(config: Vec<u8>) -> sp_genesis_builder::Result {
			build_state::<RuntimeGenesisConfig>(config)
		}

		fn get_preset(id: &Option<sp_genesis_builder::PresetId>) -> Option<Vec<u8>> {
			get_preset::<RuntimeGenesisConfig>(id, |_| None)
		}

		fn preset_names() -> Vec<sp_genesis_builder::PresetId> {
			vec![]
		}
	}
}

cumulus_pallet_parachain_system::register_validate_block! {
	Runtime = Runtime,
	BlockExecutor = cumulus_pallet_aura_ext::BlockExecutor::<Runtime, Executive>,
}<|MERGE_RESOLUTION|>--- conflicted
+++ resolved
@@ -1165,12 +1165,9 @@
 		[cumulus_pallet_parachain_system, ParachainSystem]
 		[cumulus_pallet_xcmp_queue, XcmpQueue]
 		[pallet_xcm_bridge_hub_router, ToRococo]
-<<<<<<< HEAD
+		[pallet_asset_conversion_ops, AssetConversionMigration]
 		[pallet_preimage, Preimage]
 		[pallet_scheduler, Scheduler]
-=======
-		[pallet_asset_conversion_ops, AssetConversionMigration]
->>>>>>> b6fab804
 		// XCM
 		[pallet_xcm, PalletXcmExtrinsicsBenchmark::<Runtime>]
 		// NOTE: Make sure you point to the individual modules below.
