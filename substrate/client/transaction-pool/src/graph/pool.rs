--- conflicted
+++ resolved
@@ -169,18 +169,8 @@
 		xts: impl IntoIterator<Item = ExtrinsicFor<B>>,
 	) -> Vec<Result<ExtrinsicHash<B>, B::Error>> {
 		let xts = xts.into_iter().map(|xt| (source, xt));
-<<<<<<< HEAD
-		let s = std::time::Instant::now();
-		let validated_transactions = self.verify(at, xts, CheckBannedBeforeVerify::Yes).await;
-		log::debug!("submit_one: verify: {:?}", s.elapsed());
-		let s = std::time::Instant::now();
-		let r = self.validated_pool.submit(validated_transactions.into_values());
-		log::debug!("submit_one: submit: {:?}", s.elapsed());
-		r
-=======
 		let validated_transactions = self.verify(at, xts, CheckBannedBeforeVerify::Yes).await;
 		self.validated_pool.submit(validated_transactions.into_values())
->>>>>>> 093ff269
 	}
 
 	/// Resubmit the given extrinsics to the pool.
@@ -275,12 +265,6 @@
 		let in_pool_hashes =
 			extrinsics.iter().map(|extrinsic| self.hash_of(extrinsic)).collect::<Vec<_>>();
 		let in_pool_tags = self.validated_pool.extrinsics_tags(&in_pool_hashes);
-
-		log::trace!("in_pool_tags: {at:#?} {in_pool_tags:#?} in_pool_hashes: {in_pool_hashes:#?}",);
-		// log::info!(
-		// 	"in_pool_tags: {at:#?} {in_pool_tags:#?} in_pool_hashes: {in_pool_hashes:#?} {:#?}",
-		// 	std::backtrace::Backtrace::force_capture()
-		// );
 
 		// Zip the ones from the pool with the full list (we get pairs `(Extrinsic,
 		// Option<Vec<Tag>>)`)
@@ -308,11 +292,7 @@
 							)
 							.await;
 
-<<<<<<< HEAD
-						log::debug!(target: LOG_TARGET,"[{:?}] prune::revalidated", self.validated_pool.api().hash_and_length(&extrinsic.clone()).0);
-=======
 						log::debug!(target: LOG_TARGET,"[{:?}] prune::revalidated {:?}", self.validated_pool.api().hash_and_length(&extrinsic.clone()).0, validity);
->>>>>>> 093ff269
 
 						if let Ok(Ok(validity)) = validity {
 							future_tags.extend(validity.provides);
@@ -327,11 +307,7 @@
 			}
 		}
 
-<<<<<<< HEAD
-		log::info!(target: LOG_TARGET,"prune: validated_counter:{validated_counter}");
-=======
 		log::debug!(target: LOG_TARGET,"prune: validated_counter:{validated_counter}");
->>>>>>> 093ff269
 
 		self.prune_tags(at, future_tags, in_pool_hashes).await
 	}
@@ -363,13 +339,7 @@
 		tags: impl IntoIterator<Item = Tag>,
 		known_imported_hashes: impl IntoIterator<Item = ExtrinsicHash<B>> + Clone,
 	) {
-<<<<<<< HEAD
-		let tags = tags.into_iter().collect::<Vec<_>>();
-		log::trace!(target: LOG_TARGET, "Pool::prune_tags: Pruning at {:?} {:?}", at, tags.clone());
-		let tags = tags.into_iter();
-=======
 		log::debug!(target: LOG_TARGET, "Pruning at {:?}", at);
->>>>>>> 093ff269
 		// Prune all transactions that provide given tags
 		let prune_status = self.validated_pool.prune_tags(tags);
 
@@ -386,19 +356,11 @@
 
 		let reverified_transactions =
 			self.verify(at, pruned_transactions, CheckBannedBeforeVerify::Yes).await;
-<<<<<<< HEAD
-
-		let pruned_hashes = reverified_transactions.keys().map(Clone::clone).collect();
-
-		log::trace!(target: LOG_TARGET, "Pruning at {:?}. Resubmitting transactions.", &at);
-		// And finally - submit reverified transactions back to the pool
-=======
 
 		let pruned_hashes = reverified_transactions.keys().map(Clone::clone).collect();
 
 		log::debug!(target: LOG_TARGET, "Pruning at {:?}. Resubmitting transactions: {}", &at, reverified_transactions.len());
 		log_xt_debug!(data: tuple, target: LOG_TARGET, &reverified_transactions, "[{:?}]  Resubmitting transaction: {:?}");
->>>>>>> 093ff269
 
 		// And finally - submit reverified transactions back to the pool
 		self.validated_pool.resubmit_pruned(
@@ -443,7 +405,6 @@
 		xt: ExtrinsicFor<B>,
 		check: CheckBannedBeforeVerify,
 	) -> (ExtrinsicHash<B>, ValidatedTransactionFor<B>) {
-		let s = std::time::Instant::now();
 		let (hash, bytes) = self.validated_pool.api().hash_and_length(&xt);
 
 		let ignore_banned = matches!(check, CheckBannedBeforeVerify::No);
@@ -451,25 +412,17 @@
 			return (hash, ValidatedTransaction::Invalid(hash, err))
 		}
 
-<<<<<<< HEAD
-		let s0 = std::time::Instant::now();
-=======
 		let s = std::time::Instant::now();
->>>>>>> 093ff269
 		let validation_result = self
 			.validated_pool
 			.api()
 			.validate_transaction(block_hash, source, xt.clone())
 			.await;
-<<<<<<< HEAD
-		log::debug!("[{hash:?}] submit_one: api.validate_transaction: {:?}", s0.elapsed());
-=======
 		log::debug!(
 			"[{hash:?}] verify_one: validate_transaction:{:?} elapsed:{:?}",
 			validation_result,
 			s.elapsed()
 		);
->>>>>>> 093ff269
 
 		let status = match validation_result {
 			Ok(status) => status,
@@ -495,8 +448,6 @@
 			Err(TransactionValidityError::Unknown(e)) =>
 				ValidatedTransaction::Unknown(hash, error::Error::UnknownTransaction(e).into()),
 		};
-
-		log::debug!("[{hash:?}] submit_one: verify_one: {:?}", s.elapsed());
 
 		(hash, validity)
 	}
