--- conflicted
+++ resolved
@@ -79,18 +79,11 @@
 mod types;
 pub mod weights;
 
-<<<<<<< HEAD
 use crate::types::{Username, SUFFIX_MAX_LENGTH, USERNAME_MAX_LENGTH};
 use codec::Encode;
 use frame_support::{
 	ensure,
-	pallet_prelude::DispatchResult,
-=======
-use codec::Encode;
-use frame_support::{
-	ensure,
 	pallet_prelude::{DispatchError, DispatchResult},
->>>>>>> c79b234b
 	traits::{BalanceStatus, Currency, Get, OnUnbalanced, ReservableCurrency},
 };
 pub use pallet::*;
@@ -1253,21 +1246,6 @@
 		T::BasicDeposit::get().saturating_add(byte_deposit)
 	}
 
-	/// Take the `current` deposit that `who` is holding, and update it to a `new` one.
-	fn rejig_deposit(
-		who: &T::AccountId,
-		current: BalanceOf<T>,
-		new: BalanceOf<T>,
-	) -> DispatchResult {
-		if new > current {
-			T::Currency::reserve(who, new - current)?;
-		} else if new < current {
-			let err_amount = T::Currency::unreserve(who, current - new);
-			debug_assert!(err_amount.is_zero());
-		}
-		Ok(())
-	}
-
 	/// Validate that a username conforms to allowed characters/format.
 	fn validate_username(username: &Vec<u8>) -> DispatchResult {
 		use regex::bytes::Regex;
@@ -1291,7 +1269,7 @@
 	pub fn reap_identity(who: &T::AccountId) -> Result<(u32, u32, u32), DispatchError> {
 		// `take` any storage items keyed by `target`
 		// identity
-		let id = <IdentityOf<T>>::take(&who).ok_or(Error::<T>::NotNamed)?;
+		let (id, _maybe_username) = <IdentityOf<T>>::take(&who).ok_or(Error::<T>::NotNamed)?;
 		let registrars = id.judgements.len() as u32;
 		let encoded_byte_size = id.info.encoded_size() as u32;
 
@@ -1324,8 +1302,8 @@
 		// Identity Deposit
 		let new_id_deposit = IdentityOf::<T>::try_mutate(
 			&target,
-			|registration| -> Result<BalanceOf<T>, DispatchError> {
-				let reg = registration.as_mut().ok_or(Error::<T>::NoIdentity)?;
+			|identity_of| -> Result<BalanceOf<T>, DispatchError> {
+				let (reg, _) = identity_of.as_mut().ok_or(Error::<T>::NoIdentity)?;
 				// Calculate what deposit should be
 				let encoded_byte_size = reg.info.encoded_size() as u32;
 				let byte_deposit =
@@ -1361,11 +1339,14 @@
 	) -> DispatchResult {
 		IdentityOf::<T>::insert(
 			&who,
-			Registration {
-				judgements: Default::default(),
-				deposit: Zero::zero(),
-				info: info.clone(),
-			},
+			(
+				Registration {
+					judgements: Default::default(),
+					deposit: Zero::zero(),
+					info: info.clone(),
+				},
+				None::<Username>,
+			),
 		);
 		Ok(())
 	}
