--- conflicted
+++ resolved
@@ -16,24 +16,13 @@
 targets = ["x86_64-unknown-linux-gnu"]
 
 [dependencies]
-<<<<<<< HEAD
-codec = { package = "parity-scale-codec", version = "3.6.1", default-features = false, features = ["derive"] }
-scale-info = { version = "2.5.0", default-features = false, features = ["derive"] }
-sp-api = { path = "../api", default-features = false}
-sp-core = { path = "../core", default-features = false}
-sp-runtime = { path = "../runtime", default-features = false }
-sp-staking = { path = "../staking", default-features = false}
-sp-std = { path = "../std", default-features = false}
-sp-keystore = { path = "../keystore", optional = true }
-=======
 codec = { features = ["derive"], workspace = true }
 scale-info = { features = ["derive"], workspace = true }
 sp-api = { workspace = true }
 sp-core = { workspace = true }
-sp-runtime = { optional = true, workspace = true }
+sp-runtime = { workspace = true }
 sp-staking = { workspace = true }
 sp-keystore = { optional = true, workspace = true }
->>>>>>> 4def82e7
 
 [features]
 default = ["std"]
