--- conflicted
+++ resolved
@@ -44,9 +44,6 @@
 	*,
 };
 use colored::Colorize;
-<<<<<<< HEAD
-use futures::FutureExt;
-=======
 use futures::{
 	channel::{mpsc, oneshot},
 	lock::Mutex,
@@ -54,7 +51,6 @@
 };
 use net_protocol::{request_response::Requests, VersionedValidationProtocol};
 use parity_scale_codec::Encode;
->>>>>>> 6d5b1d88
 use polkadot_primitives::AuthorityDiscoveryId;
 use prometheus_endpoint::U64;
 use rand::{seq::SliceRandom, thread_rng};
@@ -68,10 +64,6 @@
 	sync::Arc,
 	time::{Duration, Instant},
 };
-<<<<<<< HEAD
-use tokio::sync::mpsc::{UnboundedReceiver, UnboundedSender};
-=======
->>>>>>> 6d5b1d88
 
 use polkadot_node_network_protocol::{
 	self as net_protocol,
@@ -153,7 +145,7 @@
 /// peer(`AuthorityDiscoveryId``).
 pub enum NetworkMessage {
 	/// A gossip message from peer to node.
-	MessageFromPeer(VersionedValidationProtocol),
+	MessageFromPeer(PeerId, VersionedValidationProtocol),
 	/// A gossip message from node to a peer.
 	MessageFromNode(AuthorityDiscoveryId, VersionedValidationProtocol),
 	/// A request originating from our node
@@ -166,9 +158,9 @@
 	/// Returns the size of the encoded message or request
 	pub fn size(&self) -> usize {
 		match &self {
-			NetworkMessage::MessageFromPeer(Versioned::V2(message)) => message.encoded_size(),
-			NetworkMessage::MessageFromPeer(Versioned::V1(message)) => message.encoded_size(),
-			NetworkMessage::MessageFromPeer(Versioned::V3(message)) => message.encoded_size(),
+			NetworkMessage::MessageFromPeer(_, Versioned::V2(message)) => message.encoded_size(),
+			NetworkMessage::MessageFromPeer(_, Versioned::V1(message)) => message.encoded_size(),
+			NetworkMessage::MessageFromPeer(_, Versioned::V3(message)) => message.encoded_size(),
 			NetworkMessage::MessageFromNode(_peer_id, Versioned::V2(message)) =>
 				message.encoded_size(),
 			NetworkMessage::MessageFromNode(_peer_id, Versioned::V1(message)) =>
@@ -237,44 +229,6 @@
 	/// Create a new `NetworkInterface`
 	pub fn new(
 		spawn_task_handle: SpawnTaskHandle,
-<<<<<<< HEAD
-		stats: Arc<PeerEmulatorStats>,
-		to_node_under_test: UnboundedSender<NetworkAction>,
-	) -> Self {
-		let (actions_tx, mut actions_rx) = tokio::sync::mpsc::unbounded_channel();
-
-		spawn_task_handle
-			.clone()
-			.spawn("peer-emulator", "test-environment", async move {
-				// Rate limit peer send.
-				let mut rate_limiter = RateLimit::new(10, bandwidth);
-				loop {
-					let stats_clone = stats.clone();
-					let maybe_action: Option<NetworkAction> = actions_rx.recv().await;
-					let to_node_under_test_clone = to_node_under_test.clone();
-					if let Some(action) = maybe_action {
-						let size = action.size();
-						rate_limiter.reap(size).await;
-						if let Some(latency) = action.latency {
-							spawn_task_handle.spawn(
-								"peer-emulator-latency",
-								"test-environment",
-								async move {
-									tokio::time::sleep(latency).await;
-									// action.run().await;
-									to_node_under_test_clone
-										.send(action)
-										.expect("Should not fail unbounded channel");
-									stats_clone.inc_sent(size);
-								},
-							)
-						} else {
-							// action.run().await;
-							to_node_under_test
-								.send(action)
-								.expect("Should not fail unbounded channel");
-							stats_clone.inc_sent(size);
-=======
 		mut network: NetworkEmulatorHandle,
 		bandwidth_bps: usize,
 		mut from_network: UnboundedReceiver<NetworkMessage>,
@@ -367,7 +321,6 @@
 						} else {
 							gum::debug!(target: LOG_TARGET, "No more active proxied requests");
 							// break
->>>>>>> 6d5b1d88
 						}
 					}
 				}
@@ -424,6 +377,7 @@
 	messages_tx: UnboundedSender<NetworkMessage>,
 	/// Send actions to be performed by the peer.
 	actions_tx: UnboundedSender<NetworkMessage>,
+	peer_id: PeerId,
 }
 
 impl EmulatedPeerHandle {
@@ -438,7 +392,7 @@
 	pub fn send_message(&self, message: VersionedValidationProtocol) {
 		let _ = self
 			.actions_tx
-			.unbounded_send(NetworkMessage::MessageFromPeer(message))
+			.unbounded_send(NetworkMessage::MessageFromPeer(self.peer_id, message))
 			.expect("Sending action to the peer never fails");
 	}
 
@@ -611,6 +565,7 @@
 	stats: Arc<PeerEmulatorStats>,
 	mut to_network_interface: UnboundedSender<NetworkMessage>,
 	latency_ms: usize,
+	peer_id: PeerId,
 ) -> EmulatedPeerHandle {
 	let (messages_tx, mut messages_rx) = mpsc::unbounded::<NetworkMessage>();
 	let (actions_tx, mut actions_rx) = mpsc::unbounded::<NetworkMessage>();
@@ -639,7 +594,7 @@
 		.boxed(),
 	);
 
-	EmulatedPeerHandle { messages_tx, actions_tx }
+	EmulatedPeerHandle { messages_tx, actions_tx, peer_id }
 }
 
 /// Book keeping of sent and received bytes.
@@ -717,87 +672,6 @@
 	validator_authority_ids: HashMap<AuthorityDiscoveryId, usize>,
 }
 
-<<<<<<< HEAD
-impl NetworkEmulator {
-	pub fn new(
-		config: &TestConfiguration,
-		dependencies: &TestEnvironmentDependencies,
-		authorities: &TestAuthorities,
-	) -> Self {
-		let n_peers = config.n_validators;
-		gum::info!(target: LOG_TARGET, "{}",format!("Initializing emulation for a {} peer network.", n_peers).bright_blue());
-		gum::info!(target: LOG_TARGET, "{}",format!("connectivity {}%, error {}%", config.connectivity, config.error).bright_black());
-
-		let metrics =
-			Metrics::new(&dependencies.registry).expect("Metrics always register succesfully");
-		let mut validator_authority_id_mapping = HashMap::new();
-
-		let (ingress_tx, ingress_rx) = tokio::sync::mpsc::unbounded_channel::<NetworkAction>();
-
-		// Create a `PeerEmulator` for each peer.
-		let (stats, mut peers): (_, Vec<_>) = (0..n_peers)
-			.zip(authorities.validator_authority_id.clone())
-			.map(|(peer_index, authority_id)| {
-				validator_authority_id_mapping.insert(authority_id, peer_index);
-				let stats = Arc::new(PeerEmulatorStats::new(peer_index, metrics.clone()));
-				(
-					stats.clone(),
-					Peer::Connected(PeerEmulator::new(
-						config.peer_bandwidth,
-						dependencies.task_manager.spawn_handle(),
-						stats,
-						ingress_tx.clone(),
-					)),
-				)
-			})
-			.unzip();
-
-		let connected_count = config.n_validators as f64 / (100.0 / config.connectivity as f64);
-
-		let (_connected, to_disconnect) =
-			peers.partial_shuffle(&mut thread_rng(), connected_count as usize);
-
-		for peer in to_disconnect {
-			peer.disconnect();
-		}
-
-		gum::info!(target: LOG_TARGET, "{}",format!("Network created, connected validator count {}", connected_count).bright_black());
-		let our_network =
-			Self { peers, stats, validator_authority_ids: validator_authority_id_mapping };
-		our_network.start_node_under_test_receiver(
-			config,
-			dependencies.task_manager.spawn_handle(),
-			ingress_rx,
-		);
-		our_network
-	}
-
-	pub fn start_node_under_test_receiver(
-		&self,
-		config: &TestConfiguration,
-		spawn_task_handle: SpawnTaskHandle,
-		mut ingress_rx: UnboundedReceiver<NetworkAction>,
-	) {
-		let mut rx_limiter = RateLimit::new(10, config.bandwidth);
-
-		let our_network = self.clone();
-		// This task will handle node messages receipt from the simulated network.
-		spawn_task_handle.spawn_blocking(
-			"network-receiver-0",
-			"network-receiver",
-			async move {
-				while let Some(action) = ingress_rx.recv().await {
-					let size = action.size();
-
-					// account for our node receiving the data.
-					our_network.inc_received(size);
-					rx_limiter.reap(size).await;
-					action.run().await;
-				}
-			}
-			.boxed(),
-		);
-=======
 /// Create a new emulated network based on `config`.
 /// Each emulated peer will run the specified `handlers` to process incoming messages.
 pub fn new_network(
@@ -832,6 +706,7 @@
 					stats,
 					to_network_interface.clone(),
 					random_latency(config.latency.as_ref()),
+					*authorities.peer_ids.get(peer_index).unwrap(),
 				)),
 			)
 		})
@@ -844,7 +719,6 @@
 
 	for peer in to_disconnect {
 		peer.disconnect();
->>>>>>> 6d5b1d88
 	}
 
 	gum::info!(target: LOG_TARGET, "{}",format!("Network created, connected validator count {}", connected_count).bright_black());
