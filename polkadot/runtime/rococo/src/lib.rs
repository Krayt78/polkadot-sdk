// Copyright (C) Parity Technologies (UK) Ltd.
// This file is part of Polkadot.

// Polkadot is free software: you can redistribute it and/or modify
// it under the terms of the GNU General Public License as published by
// the Free Software Foundation, either version 3 of the License, or
// (at your option) any later version.

// Polkadot is distributed in the hope that it will be useful,
// but WITHOUT ANY WARRANTY; without even the implied warranty of
// MERCHANTABILITY or FITNESS FOR A PARTICULAR PURPOSE.  See the
// GNU General Public License for more details.

// You should have received a copy of the GNU General Public License
// along with Polkadot.  If not, see <http://www.gnu.org/licenses/>.

//! The Rococo runtime for v1 parachains.

#![cfg_attr(not(feature = "std"), no_std)]
// `construct_runtime!` does a lot of recursion and requires us to increase the limit.
#![recursion_limit = "512"]

use pallet_nis::WithMaximumOf;
use parity_scale_codec::{Decode, Encode, MaxEncodedLen};
use primitives::{
	slashing, vstaging::ClientFeatures, AccountId, AccountIndex, Balance, BlockNumber,
	CandidateEvent, CandidateHash, CommittedCandidateReceipt, CoreState, DisputeState,
	ExecutorParams, GroupRotationInfo, Hash, Id as ParaId, InboundDownwardMessage,
	InboundHrmpMessage, Moment, Nonce, OccupiedCoreAssumption, PersistedValidationData,
	ScrapedOnChainVotes, SessionInfo, Signature, ValidationCode, ValidationCodeHash, ValidatorId,
	ValidatorIndex, PARACHAIN_KEY_TYPE_ID,
};
use runtime_common::{
	assigned_slots, auctions, claims, crowdloan, impl_runtime_weights, impls::ToAuthor,
	paras_registrar, paras_sudo_wrapper, prod_or_fast, slots, BlockHashCount, BlockLength,
	SlowAdjustingFeeUpdate,
};
use scale_info::TypeInfo;
use sp_std::{cmp::Ordering, collections::btree_map::BTreeMap, prelude::*};

use runtime_parachains::{
	assigner as parachains_assigner, assigner_on_demand as parachains_assigner_on_demand,
	assigner_parachains as parachains_assigner_parachains,
	configuration as parachains_configuration, disputes as parachains_disputes,
	disputes::slashing as parachains_slashing,
	dmp as parachains_dmp, hrmp as parachains_hrmp, inclusion as parachains_inclusion,
	inclusion::{AggregateMessageOrigin, UmpQueueId},
	initializer as parachains_initializer, origin as parachains_origin, paras as parachains_paras,
	paras_inherent as parachains_paras_inherent,
<<<<<<< HEAD
	runtime_api_impl::{
		v5 as parachains_runtime_api_impl, vstaging as parachains_staging_runtime_api_impl,
	},
=======
	runtime_api_impl::v7 as parachains_runtime_api_impl,
>>>>>>> 8b061a5c
	scheduler as parachains_scheduler, session_info as parachains_session_info,
	shared as parachains_shared,
};

use authority_discovery_primitives::AuthorityId as AuthorityDiscoveryId;
use beefy_primitives::{
	ecdsa_crypto::{AuthorityId as BeefyId, Signature as BeefySignature},
	mmr::{BeefyDataProvider, MmrLeafVersion},
};

use frame_support::{
	construct_runtime,
	genesis_builder_helper::{build_config, create_default_config},
	parameter_types,
	traits::{
		fungible::HoldConsideration, Contains, EitherOfDiverse, EverythingBut, InstanceFilter,
		KeyOwnerProofSystem, LinearStoragePrice, LockIdentifier, PrivilegeCmp, ProcessMessage,
		ProcessMessageError, StorageMapShim, WithdrawReasons,
	},
	weights::{ConstantMultiplier, WeightMeter},
	PalletId,
};
use frame_system::EnsureRoot;
use pallet_grandpa::{fg_primitives, AuthorityId as GrandpaId};
use pallet_im_online::sr25519::AuthorityId as ImOnlineId;
use pallet_session::historical as session_historical;
use pallet_transaction_payment::{CurrencyAdapter, FeeDetails, RuntimeDispatchInfo};
use sp_core::{ConstU128, OpaqueMetadata, H256};
use sp_runtime::{
	create_runtime_str, generic, impl_opaque_keys,
	traits::{
		AccountIdLookup, BlakeTwo256, Block as BlockT, ConstU32, ConvertInto,
		Extrinsic as ExtrinsicT, Keccak256, OpaqueKeys, SaturatedConversion, Verify,
	},
	transaction_validity::{TransactionPriority, TransactionSource, TransactionValidity},
	ApplyExtrinsicResult, FixedU128, KeyTypeId, Perbill, Percent, Permill, RuntimeDebug,
};
use sp_staking::SessionIndex;
#[cfg(any(feature = "std", test))]
use sp_version::NativeVersion;
use sp_version::RuntimeVersion;
use static_assertions::const_assert;
use xcm::latest::Junction;

pub use frame_system::Call as SystemCall;
pub use pallet_balances::Call as BalancesCall;

/// Constant values used within the runtime.
use rococo_runtime_constants::{currency::*, fee::*, time::*};

// Weights used in the runtime.
mod weights;

// XCM configurations.
pub mod xcm_config;

mod validator_manager;

impl_runtime_weights!(rococo_runtime_constants);

// Make the WASM binary available.
#[cfg(feature = "std")]
include!(concat!(env!("OUT_DIR"), "/wasm_binary.rs"));

/// Runtime version (Rococo).
#[sp_version::runtime_version]
pub const VERSION: RuntimeVersion = RuntimeVersion {
	spec_name: create_runtime_str!("rococo"),
	impl_name: create_runtime_str!("parity-rococo-v2.0"),
	authoring_version: 0,
	spec_version: 9430,
	impl_version: 0,
	apis: RUNTIME_API_VERSIONS,
	transaction_version: 22,
	state_version: 1,
};

/// The BABE epoch configuration at genesis.
pub const BABE_GENESIS_EPOCH_CONFIG: babe_primitives::BabeEpochConfiguration =
	babe_primitives::BabeEpochConfiguration {
		c: PRIMARY_PROBABILITY,
		allowed_slots: babe_primitives::AllowedSlots::PrimaryAndSecondaryVRFSlots,
	};

/// Native version.
#[cfg(any(feature = "std", test))]
pub fn native_version() -> NativeVersion {
	NativeVersion { runtime_version: VERSION, can_author_with: Default::default() }
}

/// A type to identify calls to the Identity pallet. These will be filtered to prevent invocation,
/// locking the state of the pallet and preventing further updates to identities and sub-identities.
/// The locked state will be the genesis state of a new system chain and then removed from the Relay
/// Chain.
pub struct IdentityCalls;
impl Contains<RuntimeCall> for IdentityCalls {
	fn contains(c: &RuntimeCall) -> bool {
		matches!(c, RuntimeCall::Identity(_))
	}
}

parameter_types! {
	pub const Version: RuntimeVersion = VERSION;
	pub const SS58Prefix: u8 = 42;
}

impl frame_system::Config for Runtime {
	type BaseCallFilter = EverythingBut<IdentityCalls>;
	type BlockWeights = BlockWeights;
	type BlockLength = BlockLength;
	type DbWeight = RocksDbWeight;
	type RuntimeOrigin = RuntimeOrigin;
	type RuntimeCall = RuntimeCall;
	type Nonce = Nonce;
	type Hash = Hash;
	type Hashing = BlakeTwo256;
	type AccountId = AccountId;
	type Lookup = AccountIdLookup<AccountId, ()>;
	type Block = Block;
	type RuntimeEvent = RuntimeEvent;
	type BlockHashCount = BlockHashCount;
	type Version = Version;
	type PalletInfo = PalletInfo;
	type AccountData = pallet_balances::AccountData<Balance>;
	type OnNewAccount = ();
	type OnKilledAccount = ();
	type SystemWeightInfo = weights::frame_system::WeightInfo<Runtime>;
	type SS58Prefix = SS58Prefix;
	type OnSetCode = ();
	type MaxConsumers = frame_support::traits::ConstU32<16>;
}

parameter_types! {
	pub MaximumSchedulerWeight: Weight = Perbill::from_percent(80) *
		BlockWeights::get().max_block;
	pub const MaxScheduledPerBlock: u32 = 50;
	pub const NoPreimagePostponement: Option<u32> = Some(10);
}

type ScheduleOrigin = EitherOfDiverse<
	EnsureRoot<AccountId>,
	pallet_collective::EnsureProportionAtLeast<AccountId, CouncilCollective, 1, 2>,
>;

/// Used the compare the privilege of an origin inside the scheduler.
pub struct OriginPrivilegeCmp;

impl PrivilegeCmp<OriginCaller> for OriginPrivilegeCmp {
	fn cmp_privilege(left: &OriginCaller, right: &OriginCaller) -> Option<Ordering> {
		if left == right {
			return Some(Ordering::Equal)
		}

		match (left, right) {
			// Root is greater than anything.
			(OriginCaller::system(frame_system::RawOrigin::Root), _) => Some(Ordering::Greater),
			// Check which one has more yes votes.
			(
				OriginCaller::Council(pallet_collective::RawOrigin::Members(l_yes_votes, l_count)),
				OriginCaller::Council(pallet_collective::RawOrigin::Members(r_yes_votes, r_count)),
			) => Some((l_yes_votes * r_count).cmp(&(r_yes_votes * l_count))),
			// For every other origin we don't care, as they are not used for `ScheduleOrigin`.
			_ => None,
		}
	}
}

impl pallet_scheduler::Config for Runtime {
	type RuntimeOrigin = RuntimeOrigin;
	type RuntimeEvent = RuntimeEvent;
	type PalletsOrigin = OriginCaller;
	type RuntimeCall = RuntimeCall;
	type MaximumWeight = MaximumSchedulerWeight;
	type ScheduleOrigin = ScheduleOrigin;
	type MaxScheduledPerBlock = MaxScheduledPerBlock;
	type WeightInfo = weights::pallet_scheduler::WeightInfo<Runtime>;
	type OriginPrivilegeCmp = OriginPrivilegeCmp;
	type Preimages = Preimage;
}

parameter_types! {
	pub const PreimageBaseDeposit: Balance = deposit(2, 64);
	pub const PreimageByteDeposit: Balance = deposit(0, 1);
	pub const PreimageHoldReason: RuntimeHoldReason = RuntimeHoldReason::Preimage(pallet_preimage::HoldReason::Preimage);
}

impl pallet_preimage::Config for Runtime {
	type WeightInfo = weights::pallet_preimage::WeightInfo<Runtime>;
	type RuntimeEvent = RuntimeEvent;
	type Currency = Balances;
	type ManagerOrigin = EnsureRoot<AccountId>;
	type Consideration = HoldConsideration<
		AccountId,
		Balances,
		PreimageHoldReason,
		LinearStoragePrice<PreimageBaseDeposit, PreimageByteDeposit, Balance>,
	>;
}

parameter_types! {
	pub const ExpectedBlockTime: Moment = MILLISECS_PER_BLOCK;
	pub ReportLongevity: u64 = EpochDurationInBlocks::get() as u64 * 10;
}

impl pallet_babe::Config for Runtime {
	type EpochDuration = EpochDurationInBlocks;
	type ExpectedBlockTime = ExpectedBlockTime;
	// session module is the trigger
	type EpochChangeTrigger = pallet_babe::ExternalTrigger;
	type DisabledValidators = Session;
	type WeightInfo = ();
	type MaxAuthorities = MaxAuthorities;
	type MaxNominators = ConstU32<0>;
	type KeyOwnerProof =
		<Historical as KeyOwnerProofSystem<(KeyTypeId, pallet_babe::AuthorityId)>>::Proof;
	type EquivocationReportSystem =
		pallet_babe::EquivocationReportSystem<Self, Offences, Historical, ReportLongevity>;
}

parameter_types! {
	pub const IndexDeposit: Balance = 100 * CENTS;
}

impl pallet_indices::Config for Runtime {
	type AccountIndex = AccountIndex;
	type Currency = Balances;
	type Deposit = IndexDeposit;
	type RuntimeEvent = RuntimeEvent;
	type WeightInfo = weights::pallet_indices::WeightInfo<Runtime>;
}

parameter_types! {
	pub const ExistentialDeposit: Balance = EXISTENTIAL_DEPOSIT;
	pub const MaxLocks: u32 = 50;
	pub const MaxReserves: u32 = 50;
}

impl pallet_balances::Config for Runtime {
	type Balance = Balance;
	type DustRemoval = ();
	type RuntimeEvent = RuntimeEvent;
	type ExistentialDeposit = ExistentialDeposit;
	type AccountStore = System;
	type MaxLocks = MaxLocks;
	type MaxReserves = MaxReserves;
	type ReserveIdentifier = [u8; 8];
	type WeightInfo = weights::pallet_balances::WeightInfo<Runtime>;
	type FreezeIdentifier = ();
	type MaxFreezes = ConstU32<1>;
	type RuntimeHoldReason = RuntimeHoldReason;
	type MaxHolds = ConstU32<1>;
}

parameter_types! {
	pub const TransactionByteFee: Balance = 10 * MILLICENTS;
	/// This value increases the priority of `Operational` transactions by adding
	/// a "virtual tip" that's equal to the `OperationalFeeMultiplier * final_fee`.
	pub const OperationalFeeMultiplier: u8 = 5;
}

impl pallet_transaction_payment::Config for Runtime {
	type RuntimeEvent = RuntimeEvent;
	type OnChargeTransaction = CurrencyAdapter<Balances, ToAuthor<Runtime>>;
	type OperationalFeeMultiplier = OperationalFeeMultiplier;
	type WeightToFee = WeightToFee;
	type LengthToFee = ConstantMultiplier<Balance, TransactionByteFee>;
	type FeeMultiplierUpdate = SlowAdjustingFeeUpdate<Self>;
}

parameter_types! {
	pub const MinimumPeriod: u64 = SLOT_DURATION / 2;
}
impl pallet_timestamp::Config for Runtime {
	type Moment = u64;
	type OnTimestampSet = Babe;
	type MinimumPeriod = MinimumPeriod;
	type WeightInfo = weights::pallet_timestamp::WeightInfo<Runtime>;
}

impl pallet_authorship::Config for Runtime {
	type FindAuthor = pallet_session::FindAccountFromAuthorIndex<Self, Babe>;
	type EventHandler = ImOnline;
}

impl_opaque_keys! {
	pub struct SessionKeys {
		pub grandpa: Grandpa,
		pub babe: Babe,
		pub im_online: ImOnline,
		pub para_validator: Initializer,
		pub para_assignment: ParaSessionInfo,
		pub authority_discovery: AuthorityDiscovery,
		pub beefy: Beefy,
	}
}

/// Special `ValidatorIdOf` implementation that is just returning the input as result.
pub struct ValidatorIdOf;
impl sp_runtime::traits::Convert<AccountId, Option<AccountId>> for ValidatorIdOf {
	fn convert(a: AccountId) -> Option<AccountId> {
		Some(a)
	}
}

impl pallet_session::Config for Runtime {
	type RuntimeEvent = RuntimeEvent;
	type ValidatorId = AccountId;
	type ValidatorIdOf = ValidatorIdOf;
	type ShouldEndSession = Babe;
	type NextSessionRotation = Babe;
	type SessionManager = pallet_session::historical::NoteHistoricalRoot<Self, ValidatorManager>;
	type SessionHandler = <SessionKeys as OpaqueKeys>::KeyTypeIdProviders;
	type Keys = SessionKeys;
	type WeightInfo = weights::pallet_session::WeightInfo<Runtime>;
}

pub struct FullIdentificationOf;
impl sp_runtime::traits::Convert<AccountId, Option<()>> for FullIdentificationOf {
	fn convert(_: AccountId) -> Option<()> {
		Some(Default::default())
	}
}

impl pallet_session::historical::Config for Runtime {
	type FullIdentification = ();
	type FullIdentificationOf = FullIdentificationOf;
}

parameter_types! {
	pub const SessionsPerEra: SessionIndex = 6;
	pub const BondingDuration: sp_staking::EraIndex = 28;
}

parameter_types! {
	pub LaunchPeriod: BlockNumber = prod_or_fast!(7 * DAYS, 1, "ROC_LAUNCH_PERIOD");
	pub VotingPeriod: BlockNumber = prod_or_fast!(7 * DAYS, 1 * MINUTES, "ROC_VOTING_PERIOD");
	pub FastTrackVotingPeriod: BlockNumber = prod_or_fast!(3 * HOURS, 1 * MINUTES, "ROC_FAST_TRACK_VOTING_PERIOD");
	pub const MinimumDeposit: Balance = 100 * CENTS;
	pub EnactmentPeriod: BlockNumber = prod_or_fast!(8 * DAYS, 1, "ROC_ENACTMENT_PERIOD");
	pub CooloffPeriod: BlockNumber = prod_or_fast!(7 * DAYS, 1 * MINUTES, "ROC_COOLOFF_PERIOD");
	pub const InstantAllowed: bool = true;
	pub const MaxVotes: u32 = 100;
	pub const MaxProposals: u32 = 100;
}

impl pallet_democracy::Config for Runtime {
	type RuntimeEvent = RuntimeEvent;
	type Currency = Balances;
	type EnactmentPeriod = EnactmentPeriod;
	type VoteLockingPeriod = EnactmentPeriod;
	type LaunchPeriod = LaunchPeriod;
	type VotingPeriod = VotingPeriod;
	type MinimumDeposit = MinimumDeposit;
	type SubmitOrigin = frame_system::EnsureSigned<AccountId>;
	/// A straight majority of the council can decide what their next motion is.
	type ExternalOrigin =
		pallet_collective::EnsureProportionAtLeast<AccountId, CouncilCollective, 1, 2>;
	/// A majority can have the next scheduled referendum be a straight majority-carries vote.
	type ExternalMajorityOrigin =
		pallet_collective::EnsureProportionAtLeast<AccountId, CouncilCollective, 1, 2>;
	/// A unanimous council can have the next scheduled referendum be a straight default-carries
	/// (NTB) vote.
	type ExternalDefaultOrigin =
		pallet_collective::EnsureProportionAtLeast<AccountId, CouncilCollective, 1, 1>;
	/// Two thirds of the technical committee can have an `ExternalMajority/ExternalDefault` vote
	/// be tabled immediately and with a shorter voting/enactment period.
	type FastTrackOrigin =
		pallet_collective::EnsureProportionAtLeast<AccountId, TechnicalCollective, 2, 3>;
	type InstantOrigin =
		pallet_collective::EnsureProportionAtLeast<AccountId, TechnicalCollective, 1, 1>;
	type InstantAllowed = InstantAllowed;
	type FastTrackVotingPeriod = FastTrackVotingPeriod;
	// To cancel a proposal which has been passed, 2/3 of the council must agree to it.
	type CancellationOrigin = EitherOfDiverse<
		EnsureRoot<AccountId>,
		pallet_collective::EnsureProportionAtLeast<AccountId, CouncilCollective, 2, 3>,
	>;
	type BlacklistOrigin = EnsureRoot<AccountId>;
	// To cancel a proposal before it has been passed, the technical committee must be unanimous or
	// Root must agree.
	type CancelProposalOrigin = EitherOfDiverse<
		EnsureRoot<AccountId>,
		pallet_collective::EnsureProportionAtLeast<AccountId, TechnicalCollective, 1, 1>,
	>;
	// Any single technical committee member may veto a coming council proposal, however they can
	// only do it once and it lasts only for the cooloff period.
	type VetoOrigin = pallet_collective::EnsureMember<AccountId, TechnicalCollective>;
	type CooloffPeriod = CooloffPeriod;
	type Slash = Treasury;
	type Scheduler = Scheduler;
	type PalletsOrigin = OriginCaller;
	type MaxVotes = MaxVotes;
	type WeightInfo = weights::pallet_democracy::WeightInfo<Runtime>;
	type MaxProposals = MaxProposals;
	type Preimages = Preimage;
	type MaxDeposits = ConstU32<100>;
	type MaxBlacklisted = ConstU32<100>;
}

parameter_types! {
	pub CouncilMotionDuration: BlockNumber = prod_or_fast!(3 * DAYS, 2 * MINUTES, "ROC_MOTION_DURATION");
	pub const CouncilMaxProposals: u32 = 100;
	pub const CouncilMaxMembers: u32 = 100;
	pub MaxProposalWeight: Weight = Perbill::from_percent(50) * BlockWeights::get().max_block;
}

type CouncilCollective = pallet_collective::Instance1;
impl pallet_collective::Config<CouncilCollective> for Runtime {
	type RuntimeOrigin = RuntimeOrigin;
	type Proposal = RuntimeCall;
	type RuntimeEvent = RuntimeEvent;
	type MotionDuration = CouncilMotionDuration;
	type MaxProposals = CouncilMaxProposals;
	type MaxMembers = CouncilMaxMembers;
	type DefaultVote = pallet_collective::PrimeDefaultVote;
	type SetMembersOrigin = EnsureRoot<AccountId>;
	type WeightInfo = weights::pallet_collective_council::WeightInfo<Runtime>;
	type MaxProposalWeight = MaxProposalWeight;
}

parameter_types! {
	pub const CandidacyBond: Balance = 100 * CENTS;
	// 1 storage item created, key size is 32 bytes, value size is 16+16.
	pub const VotingBondBase: Balance = deposit(1, 64);
	// additional data per vote is 32 bytes (account id).
	pub const VotingBondFactor: Balance = deposit(0, 32);
	/// Daily council elections
	pub TermDuration: BlockNumber = prod_or_fast!(24 * HOURS, 2 * MINUTES, "ROC_TERM_DURATION");
	pub const DesiredMembers: u32 = 19;
	pub const DesiredRunnersUp: u32 = 19;
	pub const MaxVoters: u32 = 10 * 1000;
	pub const MaxVotesPerVoter: u32 = 16;
	pub const MaxCandidates: u32 = 1000;
	pub const PhragmenElectionPalletId: LockIdentifier = *b"phrelect";
}

// Make sure that there are no more than MaxMembers members elected via phragmen.
const_assert!(DesiredMembers::get() <= CouncilMaxMembers::get());

impl pallet_elections_phragmen::Config for Runtime {
	type RuntimeEvent = RuntimeEvent;
	type Currency = Balances;
	type ChangeMembers = Council;
	type InitializeMembers = Council;
	type CurrencyToVote = runtime_common::CurrencyToVote;
	type CandidacyBond = CandidacyBond;
	type VotingBondBase = VotingBondBase;
	type VotingBondFactor = VotingBondFactor;
	type LoserCandidate = Treasury;
	type KickedMember = Treasury;
	type DesiredMembers = DesiredMembers;
	type DesiredRunnersUp = DesiredRunnersUp;
	type TermDuration = TermDuration;
	type MaxVoters = MaxVoters;
	type MaxVotesPerVoter = MaxVotesPerVoter;
	type MaxCandidates = MaxCandidates;
	type PalletId = PhragmenElectionPalletId;
	type WeightInfo = weights::pallet_elections_phragmen::WeightInfo<Runtime>;
}

parameter_types! {
	pub TechnicalMotionDuration: BlockNumber = prod_or_fast!(3 * DAYS, 2 * MINUTES, "ROC_MOTION_DURATION");
	pub const TechnicalMaxProposals: u32 = 100;
	pub const TechnicalMaxMembers: u32 = 100;
}

type TechnicalCollective = pallet_collective::Instance2;
impl pallet_collective::Config<TechnicalCollective> for Runtime {
	type RuntimeOrigin = RuntimeOrigin;
	type Proposal = RuntimeCall;
	type RuntimeEvent = RuntimeEvent;
	type MotionDuration = TechnicalMotionDuration;
	type MaxProposals = TechnicalMaxProposals;
	type MaxMembers = TechnicalMaxMembers;
	type DefaultVote = pallet_collective::PrimeDefaultVote;
	type SetMembersOrigin = EnsureRoot<AccountId>;
	type WeightInfo = weights::pallet_collective_technical_committee::WeightInfo<Runtime>;
	type MaxProposalWeight = MaxProposalWeight;
}

type MoreThanHalfCouncil = EitherOfDiverse<
	EnsureRoot<AccountId>,
	pallet_collective::EnsureProportionMoreThan<AccountId, CouncilCollective, 1, 2>,
>;

impl pallet_membership::Config<pallet_membership::Instance1> for Runtime {
	type RuntimeEvent = RuntimeEvent;
	type AddOrigin = MoreThanHalfCouncil;
	type RemoveOrigin = MoreThanHalfCouncil;
	type SwapOrigin = MoreThanHalfCouncil;
	type ResetOrigin = MoreThanHalfCouncil;
	type PrimeOrigin = MoreThanHalfCouncil;
	type MembershipInitialized = TechnicalCommittee;
	type MembershipChanged = TechnicalCommittee;
	type MaxMembers = TechnicalMaxMembers;
	type WeightInfo = weights::pallet_membership::WeightInfo<Runtime>;
}

parameter_types! {
	pub const ProposalBond: Permill = Permill::from_percent(5);
	pub const ProposalBondMinimum: Balance = 2000 * CENTS;
	pub const ProposalBondMaximum: Balance = 1 * GRAND;
	pub const SpendPeriod: BlockNumber = 6 * DAYS;
	pub const Burn: Permill = Permill::from_perthousand(2);
	pub const TreasuryPalletId: PalletId = PalletId(*b"py/trsry");

	pub const TipCountdown: BlockNumber = 1 * DAYS;
	pub const TipFindersFee: Percent = Percent::from_percent(20);
	pub const TipReportDepositBase: Balance = 100 * CENTS;
	pub const DataDepositPerByte: Balance = 1 * CENTS;
	pub const MaxApprovals: u32 = 100;
	pub const MaxAuthorities: u32 = 100_000;
	pub const MaxKeys: u32 = 10_000;
	pub const MaxPeerInHeartbeats: u32 = 10_000;
}

type ApproveOrigin = EitherOfDiverse<
	EnsureRoot<AccountId>,
	pallet_collective::EnsureProportionAtLeast<AccountId, CouncilCollective, 3, 5>,
>;

impl pallet_treasury::Config for Runtime {
	type PalletId = TreasuryPalletId;
	type Currency = Balances;
	type ApproveOrigin = ApproveOrigin;
	type RejectOrigin = MoreThanHalfCouncil;
	type RuntimeEvent = RuntimeEvent;
	type OnSlash = Treasury;
	type ProposalBond = ProposalBond;
	type ProposalBondMinimum = ProposalBondMinimum;
	type ProposalBondMaximum = ProposalBondMaximum;
	type SpendPeriod = SpendPeriod;
	type Burn = Burn;
	type BurnDestination = Society;
	type MaxApprovals = MaxApprovals;
	type WeightInfo = weights::pallet_treasury::WeightInfo<Runtime>;
	type SpendFunds = Bounties;
	type SpendOrigin = frame_support::traits::NeverEnsureOrigin<Balance>;
}

parameter_types! {
	pub const BountyDepositBase: Balance = 100 * CENTS;
	pub const BountyDepositPayoutDelay: BlockNumber = 4 * DAYS;
	pub const BountyUpdatePeriod: BlockNumber = 90 * DAYS;
	pub const MaximumReasonLength: u32 = 16384;
	pub const CuratorDepositMultiplier: Permill = Permill::from_percent(50);
	pub const CuratorDepositMin: Balance = 10 * CENTS;
	pub const CuratorDepositMax: Balance = 500 * CENTS;
	pub const BountyValueMinimum: Balance = 200 * CENTS;
}

impl pallet_bounties::Config for Runtime {
	type BountyDepositBase = BountyDepositBase;
	type BountyDepositPayoutDelay = BountyDepositPayoutDelay;
	type BountyUpdatePeriod = BountyUpdatePeriod;
	type CuratorDepositMultiplier = CuratorDepositMultiplier;
	type CuratorDepositMin = CuratorDepositMin;
	type CuratorDepositMax = CuratorDepositMax;
	type BountyValueMinimum = BountyValueMinimum;
	type ChildBountyManager = ChildBounties;
	type DataDepositPerByte = DataDepositPerByte;
	type RuntimeEvent = RuntimeEvent;
	type MaximumReasonLength = MaximumReasonLength;
	type WeightInfo = weights::pallet_bounties::WeightInfo<Runtime>;
}

parameter_types! {
	pub const MaxActiveChildBountyCount: u32 = 100;
	pub const ChildBountyValueMinimum: Balance = BountyValueMinimum::get() / 10;
}

impl pallet_child_bounties::Config for Runtime {
	type RuntimeEvent = RuntimeEvent;
	type MaxActiveChildBountyCount = MaxActiveChildBountyCount;
	type ChildBountyValueMinimum = ChildBountyValueMinimum;
	type WeightInfo = weights::pallet_child_bounties::WeightInfo<Runtime>;
}

impl pallet_tips::Config for Runtime {
	type MaximumReasonLength = MaximumReasonLength;
	type DataDepositPerByte = DataDepositPerByte;
	type Tippers = PhragmenElection;
	type TipCountdown = TipCountdown;
	type TipFindersFee = TipFindersFee;
	type TipReportDepositBase = TipReportDepositBase;
	type RuntimeEvent = RuntimeEvent;
	type WeightInfo = weights::pallet_tips::WeightInfo<Runtime>;
}

impl pallet_offences::Config for Runtime {
	type RuntimeEvent = RuntimeEvent;
	type IdentificationTuple = pallet_session::historical::IdentificationTuple<Self>;
	type OnOffenceHandler = ();
}

impl pallet_authority_discovery::Config for Runtime {
	type MaxAuthorities = MaxAuthorities;
}

parameter_types! {
	pub const ImOnlineUnsignedPriority: TransactionPriority = TransactionPriority::max_value();
}

impl pallet_im_online::Config for Runtime {
	type AuthorityId = ImOnlineId;
	type RuntimeEvent = RuntimeEvent;
	type ValidatorSet = Historical;
	type NextSessionRotation = Babe;
	type ReportUnresponsiveness = Offences;
	type UnsignedPriority = ImOnlineUnsignedPriority;
	type WeightInfo = weights::pallet_im_online::WeightInfo<Runtime>;
	type MaxKeys = MaxKeys;
	type MaxPeerInHeartbeats = MaxPeerInHeartbeats;
}

parameter_types! {
	pub const MaxSetIdSessionEntries: u32 = BondingDuration::get() * SessionsPerEra::get();
}

impl pallet_grandpa::Config for Runtime {
	type RuntimeEvent = RuntimeEvent;
	type WeightInfo = ();
	type MaxAuthorities = MaxAuthorities;
	type MaxNominators = ConstU32<0>;
	type MaxSetIdSessionEntries = MaxSetIdSessionEntries;
	type KeyOwnerProof = <Historical as KeyOwnerProofSystem<(KeyTypeId, GrandpaId)>>::Proof;
	type EquivocationReportSystem =
		pallet_grandpa::EquivocationReportSystem<Self, Offences, Historical, ReportLongevity>;
}

/// Submits a transaction with the node's public and signature type. Adheres to the signed extension
/// format of the chain.
impl<LocalCall> frame_system::offchain::CreateSignedTransaction<LocalCall> for Runtime
where
	RuntimeCall: From<LocalCall>,
{
	fn create_transaction<C: frame_system::offchain::AppCrypto<Self::Public, Self::Signature>>(
		call: RuntimeCall,
		public: <Signature as Verify>::Signer,
		account: AccountId,
		nonce: <Runtime as frame_system::Config>::Nonce,
	) -> Option<(RuntimeCall, <UncheckedExtrinsic as ExtrinsicT>::SignaturePayload)> {
		use sp_runtime::traits::StaticLookup;
		// take the biggest period possible.
		let period =
			BlockHashCount::get().checked_next_power_of_two().map(|c| c / 2).unwrap_or(2) as u64;

		let current_block = System::block_number()
			.saturated_into::<u64>()
			// The `System::block_number` is initialized with `n+1`,
			// so the actual block number is `n`.
			.saturating_sub(1);
		let tip = 0;
		let extra: SignedExtra = (
			frame_system::CheckNonZeroSender::<Runtime>::new(),
			frame_system::CheckSpecVersion::<Runtime>::new(),
			frame_system::CheckTxVersion::<Runtime>::new(),
			frame_system::CheckGenesis::<Runtime>::new(),
			frame_system::CheckMortality::<Runtime>::from(generic::Era::mortal(
				period,
				current_block,
			)),
			frame_system::CheckNonce::<Runtime>::from(nonce),
			frame_system::CheckWeight::<Runtime>::new(),
			pallet_transaction_payment::ChargeTransactionPayment::<Runtime>::from(tip),
		);
		let raw_payload = SignedPayload::new(call, extra)
			.map_err(|e| {
				log::warn!("Unable to create signed payload: {:?}", e);
			})
			.ok()?;
		let signature = raw_payload.using_encoded(|payload| C::sign(payload, public))?;
		let (call, extra, _) = raw_payload.deconstruct();
		let address = <Runtime as frame_system::Config>::Lookup::unlookup(account);
		Some((call, (address, signature, extra)))
	}
}

impl frame_system::offchain::SigningTypes for Runtime {
	type Public = <Signature as Verify>::Signer;
	type Signature = Signature;
}

impl<C> frame_system::offchain::SendTransactionTypes<C> for Runtime
where
	RuntimeCall: From<C>,
{
	type Extrinsic = UncheckedExtrinsic;
	type OverarchingCall = RuntimeCall;
}

parameter_types! {
	pub Prefix: &'static [u8] = b"Pay ROCs to the Rococo account:";
}

impl claims::Config for Runtime {
	type RuntimeEvent = RuntimeEvent;
	type VestingSchedule = Vesting;
	type Prefix = Prefix;
	type MoveClaimOrigin =
		pallet_collective::EnsureProportionMoreThan<AccountId, CouncilCollective, 1, 2>;
	type WeightInfo = weights::runtime_common_claims::WeightInfo<Runtime>;
}

parameter_types! {
	// Minimum 100 bytes/ROC deposited (1 CENT/byte)
	pub const BasicDeposit: Balance = 1000 * CENTS;       // 258 bytes on-chain
	pub const FieldDeposit: Balance = 250 * CENTS;        // 66 bytes on-chain
	pub const SubAccountDeposit: Balance = 200 * CENTS;   // 53 bytes on-chain
	pub const MaxSubAccounts: u32 = 100;
	pub const MaxAdditionalFields: u32 = 100;
	pub const MaxRegistrars: u32 = 20;
}

impl pallet_identity::Config for Runtime {
	type RuntimeEvent = RuntimeEvent;
	type Currency = Balances;
	type BasicDeposit = BasicDeposit;
	type FieldDeposit = FieldDeposit;
	type SubAccountDeposit = SubAccountDeposit;
	type MaxSubAccounts = MaxSubAccounts;
	type MaxAdditionalFields = MaxAdditionalFields;
	type MaxRegistrars = MaxRegistrars;
	type Slashed = Treasury;
	type ForceOrigin = MoreThanHalfCouncil;
	type RegistrarOrigin = MoreThanHalfCouncil;
	type WeightInfo = weights::pallet_identity::WeightInfo<Runtime>;
}

impl pallet_utility::Config for Runtime {
	type RuntimeEvent = RuntimeEvent;
	type RuntimeCall = RuntimeCall;
	type PalletsOrigin = OriginCaller;
	type WeightInfo = weights::pallet_utility::WeightInfo<Runtime>;
}

parameter_types! {
	// One storage item; key size is 32; value is size 4+4+16+32 bytes = 56 bytes.
	pub const DepositBase: Balance = deposit(1, 88);
	// Additional storage item size of 32 bytes.
	pub const DepositFactor: Balance = deposit(0, 32);
	pub const MaxSignatories: u32 = 100;
}

impl pallet_multisig::Config for Runtime {
	type RuntimeEvent = RuntimeEvent;
	type RuntimeCall = RuntimeCall;
	type Currency = Balances;
	type DepositBase = DepositBase;
	type DepositFactor = DepositFactor;
	type MaxSignatories = MaxSignatories;
	type WeightInfo = weights::pallet_multisig::WeightInfo<Runtime>;
}

parameter_types! {
	pub const ConfigDepositBase: Balance = 500 * CENTS;
	pub const FriendDepositFactor: Balance = 50 * CENTS;
	pub const MaxFriends: u16 = 9;
	pub const RecoveryDeposit: Balance = 500 * CENTS;
}

impl pallet_recovery::Config for Runtime {
	type RuntimeEvent = RuntimeEvent;
	type WeightInfo = ();
	type RuntimeCall = RuntimeCall;
	type Currency = Balances;
	type ConfigDepositBase = ConfigDepositBase;
	type FriendDepositFactor = FriendDepositFactor;
	type MaxFriends = MaxFriends;
	type RecoveryDeposit = RecoveryDeposit;
}

parameter_types! {
	pub const SocietyPalletId: PalletId = PalletId(*b"py/socie");
}

impl pallet_society::Config for Runtime {
	type RuntimeEvent = RuntimeEvent;
	type Currency = Balances;
	type Randomness = pallet_babe::RandomnessFromOneEpochAgo<Runtime>;
	type GraceStrikes = ConstU32<1>;
	type PeriodSpend = ConstU128<{ 50_000 * CENTS }>;
	type VotingPeriod = ConstU32<{ 5 * DAYS }>;
	type ClaimPeriod = ConstU32<{ 2 * DAYS }>;
	type MaxLockDuration = ConstU32<{ 36 * 30 * DAYS }>;
	type FounderSetOrigin = EnsureRoot<AccountId>;
	type ChallengePeriod = ConstU32<{ 7 * DAYS }>;
	type MaxPayouts = ConstU32<8>;
	type MaxBids = ConstU32<512>;
	type PalletId = SocietyPalletId;
	type WeightInfo = ();
}

parameter_types! {
	pub const MinVestedTransfer: Balance = 100 * CENTS;
	pub UnvestedFundsAllowedWithdrawReasons: WithdrawReasons =
		WithdrawReasons::except(WithdrawReasons::TRANSFER | WithdrawReasons::RESERVE);
}

impl pallet_vesting::Config for Runtime {
	type RuntimeEvent = RuntimeEvent;
	type Currency = Balances;
	type BlockNumberToBalance = ConvertInto;
	type MinVestedTransfer = MinVestedTransfer;
	type WeightInfo = weights::pallet_vesting::WeightInfo<Runtime>;
	type UnvestedFundsAllowedWithdrawReasons = UnvestedFundsAllowedWithdrawReasons;
	const MAX_VESTING_SCHEDULES: u32 = 28;
}

parameter_types! {
	// One storage item; key size 32, value size 8; .
	pub const ProxyDepositBase: Balance = deposit(1, 8);
	// Additional storage item size of 33 bytes.
	pub const ProxyDepositFactor: Balance = deposit(0, 33);
	pub const MaxProxies: u16 = 32;
	pub const AnnouncementDepositBase: Balance = deposit(1, 8);
	pub const AnnouncementDepositFactor: Balance = deposit(0, 66);
	pub const MaxPending: u16 = 32;
}

/// The type used to represent the kinds of proxying allowed.
#[derive(
	Copy,
	Clone,
	Eq,
	PartialEq,
	Ord,
	PartialOrd,
	Encode,
	Decode,
	RuntimeDebug,
	MaxEncodedLen,
	TypeInfo,
)]
pub enum ProxyType {
	Any,
	NonTransfer,
	Governance,
	IdentityJudgement,
	CancelProxy,
	Auction,
	Society,
	OnDemandOrdering,
}
impl Default for ProxyType {
	fn default() -> Self {
		Self::Any
	}
}
impl InstanceFilter<RuntimeCall> for ProxyType {
	fn filter(&self, c: &RuntimeCall) -> bool {
		match self {
			ProxyType::Any => true,
			ProxyType::NonTransfer => matches!(
				c,
				RuntimeCall::System(..) |
				RuntimeCall::Babe(..) |
				RuntimeCall::Timestamp(..) |
				RuntimeCall::Indices(pallet_indices::Call::claim {..}) |
				RuntimeCall::Indices(pallet_indices::Call::free {..}) |
				RuntimeCall::Indices(pallet_indices::Call::freeze {..}) |
				// Specifically omitting Indices `transfer`, `force_transfer`
				// Specifically omitting the entire Balances pallet
				RuntimeCall::Session(..) |
				RuntimeCall::Grandpa(..) |
				RuntimeCall::ImOnline(..) |
				RuntimeCall::Democracy(..) |
				RuntimeCall::Council(..) |
				RuntimeCall::TechnicalCommittee(..) |
				RuntimeCall::PhragmenElection(..) |
				RuntimeCall::TechnicalMembership(..) |
				RuntimeCall::Treasury(..) |
				RuntimeCall::Bounties(..) |
				RuntimeCall::ChildBounties(..) |
				RuntimeCall::Tips(..) |
				RuntimeCall::Claims(..) |
				RuntimeCall::Utility(..) |
				RuntimeCall::Identity(..) |
				RuntimeCall::Society(..) |
				RuntimeCall::Recovery(pallet_recovery::Call::as_recovered {..}) |
				RuntimeCall::Recovery(pallet_recovery::Call::vouch_recovery {..}) |
				RuntimeCall::Recovery(pallet_recovery::Call::claim_recovery {..}) |
				RuntimeCall::Recovery(pallet_recovery::Call::close_recovery {..}) |
				RuntimeCall::Recovery(pallet_recovery::Call::remove_recovery {..}) |
				RuntimeCall::Recovery(pallet_recovery::Call::cancel_recovered {..}) |
				// Specifically omitting Recovery `create_recovery`, `initiate_recovery`
				RuntimeCall::Vesting(pallet_vesting::Call::vest {..}) |
				RuntimeCall::Vesting(pallet_vesting::Call::vest_other {..}) |
				// Specifically omitting Vesting `vested_transfer`, and `force_vested_transfer`
				RuntimeCall::Scheduler(..) |
				RuntimeCall::Proxy(..) |
				RuntimeCall::Multisig(..) |
				RuntimeCall::Nis(..) |
				RuntimeCall::Registrar(paras_registrar::Call::register {..}) |
				RuntimeCall::Registrar(paras_registrar::Call::deregister {..}) |
				// Specifically omitting Registrar `swap`
				RuntimeCall::Registrar(paras_registrar::Call::reserve {..}) |
				RuntimeCall::Crowdloan(..) |
				RuntimeCall::Slots(..) |
				RuntimeCall::Auctions(..) // Specifically omitting the entire XCM Pallet
			),
			ProxyType::Governance =>
				matches!(
					c,
					RuntimeCall::Democracy(..) |
						RuntimeCall::Council(..) | RuntimeCall::TechnicalCommittee(..) |
						RuntimeCall::PhragmenElection(..) |
						RuntimeCall::Treasury(..) |
						RuntimeCall::Bounties(..) |
						RuntimeCall::Tips(..) | RuntimeCall::Utility(..) |
						RuntimeCall::ChildBounties(..)
				),
			ProxyType::IdentityJudgement => matches!(
				c,
				RuntimeCall::Identity(pallet_identity::Call::provide_judgement { .. }) |
					RuntimeCall::Utility(..)
			),
			ProxyType::CancelProxy => {
				matches!(c, RuntimeCall::Proxy(pallet_proxy::Call::reject_announcement { .. }))
			},
			ProxyType::Auction => matches!(
				c,
				RuntimeCall::Auctions { .. } |
					RuntimeCall::Crowdloan { .. } |
					RuntimeCall::Registrar { .. } |
					RuntimeCall::Multisig(..) |
					RuntimeCall::Slots { .. }
			),
			ProxyType::Society => matches!(c, RuntimeCall::Society(..)),
			ProxyType::OnDemandOrdering => matches!(c, RuntimeCall::OnDemandAssignmentProvider(..)),
		}
	}
	fn is_superset(&self, o: &Self) -> bool {
		match (self, o) {
			(x, y) if x == y => true,
			(ProxyType::Any, _) => true,
			(_, ProxyType::Any) => false,
			(ProxyType::NonTransfer, _) => true,
			_ => false,
		}
	}
}

impl pallet_proxy::Config for Runtime {
	type RuntimeEvent = RuntimeEvent;
	type RuntimeCall = RuntimeCall;
	type Currency = Balances;
	type ProxyType = ProxyType;
	type ProxyDepositBase = ProxyDepositBase;
	type ProxyDepositFactor = ProxyDepositFactor;
	type MaxProxies = MaxProxies;
	type WeightInfo = weights::pallet_proxy::WeightInfo<Runtime>;
	type MaxPending = MaxPending;
	type CallHasher = BlakeTwo256;
	type AnnouncementDepositBase = AnnouncementDepositBase;
	type AnnouncementDepositFactor = AnnouncementDepositFactor;
}

impl parachains_origin::Config for Runtime {}

impl parachains_configuration::Config for Runtime {
	type WeightInfo = weights::runtime_parachains_configuration::WeightInfo<Runtime>;
}

impl parachains_shared::Config for Runtime {}

impl parachains_session_info::Config for Runtime {
	type ValidatorSet = Historical;
}

/// Special `RewardValidators` that does nothing ;)
pub struct RewardValidators;
impl runtime_parachains::inclusion::RewardValidators for RewardValidators {
	fn reward_backing(_: impl IntoIterator<Item = ValidatorIndex>) {}
	fn reward_bitfields(_: impl IntoIterator<Item = ValidatorIndex>) {}
}

impl parachains_inclusion::Config for Runtime {
	type RuntimeEvent = RuntimeEvent;
	type DisputesHandler = ParasDisputes;
	type RewardValidators = RewardValidators;
	type MessageQueue = MessageQueue;
	type WeightInfo = weights::runtime_parachains_inclusion::WeightInfo<Runtime>;
}

parameter_types! {
	pub const ParasUnsignedPriority: TransactionPriority = TransactionPriority::max_value();
}

impl parachains_paras::Config for Runtime {
	type RuntimeEvent = RuntimeEvent;
	type WeightInfo = weights::runtime_parachains_paras::WeightInfo<Runtime>;
	type UnsignedPriority = ParasUnsignedPriority;
	type QueueFootprinter = ParaInclusion;
	type NextSessionRotation = Babe;
	type OnNewHead = Registrar;
}

parameter_types! {
	/// Amount of weight that can be spent per block to service messages.
	///
	/// # WARNING
	///
	/// This is not a good value for para-chains since the `Scheduler` already uses up to 80% block weight.
	pub MessageQueueServiceWeight: Weight = Perbill::from_percent(20) * BlockWeights::get().max_block;
	pub const MessageQueueHeapSize: u32 = 32 * 1024;
	pub const MessageQueueMaxStale: u32 = 96;
}

/// Message processor to handle any messages that were enqueued into the `MessageQueue` pallet.
pub struct MessageProcessor;
impl ProcessMessage for MessageProcessor {
	type Origin = AggregateMessageOrigin;

	fn process_message(
		message: &[u8],
		origin: Self::Origin,
		meter: &mut WeightMeter,
		id: &mut [u8; 32],
	) -> Result<bool, ProcessMessageError> {
		let para = match origin {
			AggregateMessageOrigin::Ump(UmpQueueId::Para(para)) => para,
		};
		xcm_builder::ProcessXcmMessage::<
			Junction,
			xcm_executor::XcmExecutor<xcm_config::XcmConfig>,
			RuntimeCall,
		>::process_message(message, Junction::Parachain(para.into()), meter, id)
	}
}

impl pallet_message_queue::Config for Runtime {
	type RuntimeEvent = RuntimeEvent;
	type Size = u32;
	type HeapSize = MessageQueueHeapSize;
	type MaxStale = MessageQueueMaxStale;
	type ServiceWeight = MessageQueueServiceWeight;
	#[cfg(not(feature = "runtime-benchmarks"))]
	type MessageProcessor = MessageProcessor;
	#[cfg(feature = "runtime-benchmarks")]
	type MessageProcessor =
		pallet_message_queue::mock_helpers::NoopMessageProcessor<AggregateMessageOrigin>;
	type QueueChangeHandler = ParaInclusion;
	type QueuePausedQuery = ();
	type WeightInfo = weights::pallet_message_queue::WeightInfo<Runtime>;
}

impl parachains_dmp::Config for Runtime {}

impl parachains_hrmp::Config for Runtime {
	type RuntimeOrigin = RuntimeOrigin;
	type RuntimeEvent = RuntimeEvent;
	type ChannelManager = EnsureRoot<AccountId>;
	type Currency = Balances;
	type WeightInfo = weights::runtime_parachains_hrmp::WeightInfo<Runtime>;
}

impl parachains_paras_inherent::Config for Runtime {
	type WeightInfo = weights::runtime_parachains_paras_inherent::WeightInfo<Runtime>;
}

impl parachains_scheduler::Config for Runtime {
	type AssignmentProvider = ParaAssignmentProvider;
}

parameter_types! {
	pub const OnDemandTrafficDefaultValue: FixedU128 = FixedU128::from_u32(1);
}

impl parachains_assigner_on_demand::Config for Runtime {
	type RuntimeEvent = RuntimeEvent;
	type Currency = Balances;
	type TrafficDefaultValue = OnDemandTrafficDefaultValue;
	type WeightInfo = weights::runtime_parachains_assigner_on_demand::WeightInfo<Runtime>;
}

impl parachains_assigner_parachains::Config for Runtime {}

impl parachains_assigner::Config for Runtime {
	type OnDemandAssignmentProvider = OnDemandAssignmentProvider;
	type ParachainsAssignmentProvider = ParachainsAssignmentProvider;
}

impl parachains_initializer::Config for Runtime {
	type Randomness = pallet_babe::RandomnessFromOneEpochAgo<Runtime>;
	type ForceOrigin = EnsureRoot<AccountId>;
	type WeightInfo = weights::runtime_parachains_initializer::WeightInfo<Runtime>;
}

impl parachains_disputes::Config for Runtime {
	type RuntimeEvent = RuntimeEvent;
	type RewardValidators = ();
	type SlashingHandler = parachains_slashing::SlashValidatorsForDisputes<ParasSlashing>;
	type WeightInfo = weights::runtime_parachains_disputes::WeightInfo<Runtime>;
}

impl parachains_slashing::Config for Runtime {
	type KeyOwnerProofSystem = Historical;
	type KeyOwnerProof =
		<Self::KeyOwnerProofSystem as KeyOwnerProofSystem<(KeyTypeId, ValidatorId)>>::Proof;
	type KeyOwnerIdentification = <Self::KeyOwnerProofSystem as KeyOwnerProofSystem<(
		KeyTypeId,
		ValidatorId,
	)>>::IdentificationTuple;
	type HandleReports = parachains_slashing::SlashingReportHandler<
		Self::KeyOwnerIdentification,
		Offences,
		ReportLongevity,
	>;
	type WeightInfo = parachains_slashing::TestWeightInfo;
	type BenchmarkingConfig = parachains_slashing::BenchConfig<200>;
}

parameter_types! {
	pub const ParaDeposit: Balance = 40 * UNITS;
}

impl paras_registrar::Config for Runtime {
	type RuntimeOrigin = RuntimeOrigin;
	type RuntimeEvent = RuntimeEvent;
	type Currency = Balances;
	type OnSwap = (Crowdloan, Slots);
	type ParaDeposit = ParaDeposit;
	type DataDepositPerByte = DataDepositPerByte;
	type WeightInfo = weights::runtime_common_paras_registrar::WeightInfo<Runtime>;
}

parameter_types! {
	pub LeasePeriod: BlockNumber = prod_or_fast!(1 * DAYS, 1 * DAYS, "ROC_LEASE_PERIOD");
}

impl slots::Config for Runtime {
	type RuntimeEvent = RuntimeEvent;
	type Currency = Balances;
	type Registrar = Registrar;
	type LeasePeriod = LeasePeriod;
	type LeaseOffset = ();
	type ForceOrigin = MoreThanHalfCouncil;
	type WeightInfo = weights::runtime_common_slots::WeightInfo<Runtime>;
}

parameter_types! {
	pub const CrowdloanId: PalletId = PalletId(*b"py/cfund");
	pub const SubmissionDeposit: Balance = 3 * GRAND;
	pub const MinContribution: Balance = 3_000 * CENTS;
	pub const RemoveKeysLimit: u32 = 1000;
	// Allow 32 bytes for an additional memo to a crowdloan.
	pub const MaxMemoLength: u8 = 32;
}

impl crowdloan::Config for Runtime {
	type RuntimeEvent = RuntimeEvent;
	type PalletId = CrowdloanId;
	type SubmissionDeposit = SubmissionDeposit;
	type MinContribution = MinContribution;
	type RemoveKeysLimit = RemoveKeysLimit;
	type Registrar = Registrar;
	type Auctioneer = Auctions;
	type MaxMemoLength = MaxMemoLength;
	type WeightInfo = weights::runtime_common_crowdloan::WeightInfo<Runtime>;
}

parameter_types! {
	// The average auction is 7 days long, so this will be 70% for ending period.
	// 5 Days = 72000 Blocks @ 6 sec per block
	pub const EndingPeriod: BlockNumber = 5 * DAYS;
	// ~ 1000 samples per day -> ~ 20 blocks per sample -> 2 minute samples
	pub const SampleLength: BlockNumber = 2 * MINUTES;
}

type AuctionInitiate = EitherOfDiverse<
	EnsureRoot<AccountId>,
	pallet_collective::EnsureProportionAtLeast<AccountId, CouncilCollective, 2, 3>,
>;

impl auctions::Config for Runtime {
	type RuntimeEvent = RuntimeEvent;
	type Leaser = Slots;
	type Registrar = Registrar;
	type EndingPeriod = EndingPeriod;
	type SampleLength = SampleLength;
	type Randomness = pallet_babe::RandomnessFromOneEpochAgo<Runtime>;
	type InitiateOrigin = AuctionInitiate;
	type WeightInfo = weights::runtime_common_auctions::WeightInfo<Runtime>;
}

type NisCounterpartInstance = pallet_balances::Instance2;
impl pallet_balances::Config<NisCounterpartInstance> for Runtime {
	type Balance = Balance;
	type DustRemoval = ();
	type RuntimeEvent = RuntimeEvent;
	type ExistentialDeposit = ConstU128<10_000_000_000>; // One RTC cent
	type AccountStore = StorageMapShim<
		pallet_balances::Account<Runtime, NisCounterpartInstance>,
		AccountId,
		pallet_balances::AccountData<u128>,
	>;
	type MaxLocks = ConstU32<4>;
	type MaxReserves = ConstU32<4>;
	type ReserveIdentifier = [u8; 8];
	type WeightInfo = weights::pallet_balances_nis_counterpart_balances::WeightInfo<Runtime>;
	type RuntimeHoldReason = RuntimeHoldReason;
	type FreezeIdentifier = ();
	type MaxHolds = ConstU32<0>;
	type MaxFreezes = ConstU32<0>;
}

parameter_types! {
	pub const NisBasePeriod: BlockNumber = 30 * DAYS;
	pub const MinBid: Balance = 100 * UNITS;
	pub MinReceipt: Perquintill = Perquintill::from_rational(1u64, 10_000_000u64);
	pub const IntakePeriod: BlockNumber = 5 * MINUTES;
	pub MaxIntakeWeight: Weight = MAXIMUM_BLOCK_WEIGHT / 10;
	pub const ThawThrottle: (Perquintill, BlockNumber) = (Perquintill::from_percent(25), 5);
	pub storage NisTarget: Perquintill = Perquintill::zero();
	pub const NisPalletId: PalletId = PalletId(*b"py/nis  ");
}

impl pallet_nis::Config for Runtime {
	type WeightInfo = weights::pallet_nis::WeightInfo<Runtime>;
	type RuntimeEvent = RuntimeEvent;
	type Currency = Balances;
	type CurrencyBalance = Balance;
	type FundOrigin = frame_system::EnsureSigned<AccountId>;
	type Counterpart = NisCounterpartBalances;
	type CounterpartAmount = WithMaximumOf<ConstU128<21_000_000_000_000_000_000u128>>;
	type Deficit = (); // Mint
	type IgnoredIssuance = ();
	type Target = NisTarget;
	type PalletId = NisPalletId;
	type QueueCount = ConstU32<300>;
	type MaxQueueLen = ConstU32<1000>;
	type FifoQueueLen = ConstU32<250>;
	type BasePeriod = NisBasePeriod;
	type MinBid = MinBid;
	type MinReceipt = MinReceipt;
	type IntakePeriod = IntakePeriod;
	type MaxIntakeWeight = MaxIntakeWeight;
	type ThawThrottle = ThawThrottle;
	type RuntimeHoldReason = RuntimeHoldReason;
}

parameter_types! {
	pub const BeefySetIdSessionEntries: u32 = BondingDuration::get() * SessionsPerEra::get();
}

impl pallet_beefy::Config for Runtime {
	type BeefyId = BeefyId;
	type MaxAuthorities = MaxAuthorities;
	type MaxNominators = ConstU32<0>;
	type MaxSetIdSessionEntries = BeefySetIdSessionEntries;
	type OnNewValidatorSet = MmrLeaf;
	type WeightInfo = ();
	type KeyOwnerProof = <Historical as KeyOwnerProofSystem<(KeyTypeId, BeefyId)>>::Proof;
	type EquivocationReportSystem =
		pallet_beefy::EquivocationReportSystem<Self, Offences, Historical, ReportLongevity>;
}

/// MMR helper types.
mod mmr {
	use super::Runtime;
	pub use pallet_mmr::primitives::*;

	pub type Leaf = <<Runtime as pallet_mmr::Config>::LeafData as LeafDataProvider>::LeafData;
	pub type Hashing = <Runtime as pallet_mmr::Config>::Hashing;
	pub type Hash = <Hashing as sp_runtime::traits::Hash>::Output;
}

impl pallet_mmr::Config for Runtime {
	const INDEXING_PREFIX: &'static [u8] = mmr::INDEXING_PREFIX;
	type Hashing = Keccak256;
	type OnNewRoot = pallet_beefy_mmr::DepositBeefyDigest<Runtime>;
	type WeightInfo = ();
	type LeafData = pallet_beefy_mmr::Pallet<Runtime>;
}

parameter_types! {
	/// Version of the produced MMR leaf.
	///
	/// The version consists of two parts;
	/// - `major` (3 bits)
	/// - `minor` (5 bits)
	///
	/// `major` should be updated only if decoding the previous MMR Leaf format from the payload
	/// is not possible (i.e. backward incompatible change).
	/// `minor` should be updated if fields are added to the previous MMR Leaf, which given SCALE
	/// encoding does not prevent old leafs from being decoded.
	///
	/// Hence we expect `major` to be changed really rarely (think never).
	/// See [`MmrLeafVersion`] type documentation for more details.
	pub LeafVersion: MmrLeafVersion = MmrLeafVersion::new(0, 0);
}

pub struct ParaHeadsRootProvider;
impl BeefyDataProvider<H256> for ParaHeadsRootProvider {
	fn extra_data() -> H256 {
		let mut para_heads: Vec<(u32, Vec<u8>)> = Paras::parachains()
			.into_iter()
			.filter_map(|id| Paras::para_head(&id).map(|head| (id.into(), head.0)))
			.collect();
		para_heads.sort();
		binary_merkle_tree::merkle_root::<mmr::Hashing, _>(
			para_heads.into_iter().map(|pair| pair.encode()),
		)
		.into()
	}
}

impl pallet_beefy_mmr::Config for Runtime {
	type LeafVersion = LeafVersion;
	type BeefyAuthorityToMerkleLeaf = pallet_beefy_mmr::BeefyEcdsaToEthereum;
	type LeafExtra = H256;
	type BeefyDataProvider = ParaHeadsRootProvider;
}

impl paras_sudo_wrapper::Config for Runtime {}

parameter_types! {
	pub const PermanentSlotLeasePeriodLength: u32 = 365;
	pub const TemporarySlotLeasePeriodLength: u32 = 5;
	pub const MaxTemporarySlotPerLeasePeriod: u32 = 5;
}

impl assigned_slots::Config for Runtime {
	type RuntimeEvent = RuntimeEvent;
	type AssignSlotOrigin = EnsureRoot<AccountId>;
	type Leaser = Slots;
	type PermanentSlotLeasePeriodLength = PermanentSlotLeasePeriodLength;
	type TemporarySlotLeasePeriodLength = TemporarySlotLeasePeriodLength;
	type MaxTemporarySlotPerLeasePeriod = MaxTemporarySlotPerLeasePeriod;
	type WeightInfo = weights::runtime_common_assigned_slots::WeightInfo<Runtime>;
}

impl validator_manager::Config for Runtime {
	type RuntimeEvent = RuntimeEvent;
	type PrivilegedOrigin = EnsureRoot<AccountId>;
}

impl pallet_sudo::Config for Runtime {
	type RuntimeEvent = RuntimeEvent;
	type RuntimeCall = RuntimeCall;
	type WeightInfo = weights::pallet_sudo::WeightInfo<Runtime>;
}

construct_runtime! {
	pub enum Runtime
	{
		// Basic stuff; balances is uncallable initially.
		System: frame_system::{Pallet, Call, Storage, Config<T>, Event<T>} = 0,

		// Babe must be before session.
		Babe: pallet_babe::{Pallet, Call, Storage, Config<T>, ValidateUnsigned} = 1,

		Timestamp: pallet_timestamp::{Pallet, Call, Storage, Inherent} = 2,
		Indices: pallet_indices::{Pallet, Call, Storage, Config<T>, Event<T>} = 3,
		Balances: pallet_balances::{Pallet, Call, Storage, Config<T>, Event<T>} = 4,
		TransactionPayment: pallet_transaction_payment::{Pallet, Storage, Event<T>} = 33,

		// Consensus support.
		// Authorship must be before session in order to note author in the correct session and era
		// for im-online.
		Authorship: pallet_authorship::{Pallet, Storage} = 5,
		Offences: pallet_offences::{Pallet, Storage, Event} = 7,
		Historical: session_historical::{Pallet} = 34,

		// BEEFY Bridges support.
		Beefy: pallet_beefy::{Pallet, Call, Storage, Config<T>, ValidateUnsigned} = 240,
		// MMR leaf construction must be before session in order to have leaf contents
		// refer to block<N-1> consistently. see substrate issue #11797 for details.
		Mmr: pallet_mmr::{Pallet, Storage} = 241,
		MmrLeaf: pallet_beefy_mmr::{Pallet, Storage} = 242,

		Session: pallet_session::{Pallet, Call, Storage, Event, Config<T>} = 8,
		Grandpa: pallet_grandpa::{Pallet, Call, Storage, Config<T>, Event, ValidateUnsigned} = 10,
		ImOnline: pallet_im_online::{Pallet, Call, Storage, Event<T>, ValidateUnsigned, Config<T>} = 11,
		AuthorityDiscovery: pallet_authority_discovery::{Pallet, Config<T>} = 12,

		// Governance stuff; uncallable initially.
		Democracy: pallet_democracy::{Pallet, Call, Storage, Config<T>, Event<T>} = 13,
		Council: pallet_collective::<Instance1>::{Pallet, Call, Storage, Origin<T>, Event<T>, Config<T>} = 14,
		TechnicalCommittee: pallet_collective::<Instance2>::{Pallet, Call, Storage, Origin<T>, Event<T>, Config<T>} = 15,
		PhragmenElection: pallet_elections_phragmen::{Pallet, Call, Storage, Event<T>, Config<T>} = 16,
		TechnicalMembership: pallet_membership::<Instance1>::{Pallet, Call, Storage, Event<T>, Config<T>} = 17,
		Treasury: pallet_treasury::{Pallet, Call, Storage, Config<T>, Event<T>} = 18,

		// Claims. Usable initially.
		Claims: claims::{Pallet, Call, Storage, Event<T>, Config<T>, ValidateUnsigned} = 19,

		// Utility module.
		Utility: pallet_utility::{Pallet, Call, Event} = 24,

		// Less simple identity module.
		Identity: pallet_identity::{Pallet, Call, Storage, Event<T>} = 25,

		// Society module.
		Society: pallet_society::{Pallet, Call, Storage, Event<T>} = 26,

		// Social recovery module.
		Recovery: pallet_recovery::{Pallet, Call, Storage, Event<T>} = 27,

		// Vesting. Usable initially, but removed once all vesting is finished.
		Vesting: pallet_vesting::{Pallet, Call, Storage, Event<T>, Config<T>} = 28,

		// System scheduler.
		Scheduler: pallet_scheduler::{Pallet, Call, Storage, Event<T>} = 29,

		// Proxy module. Late addition.
		Proxy: pallet_proxy::{Pallet, Call, Storage, Event<T>} = 30,

		// Multisig module. Late addition.
		Multisig: pallet_multisig::{Pallet, Call, Storage, Event<T>} = 31,

		// Preimage registrar.
		Preimage: pallet_preimage::{Pallet, Call, Storage, Event<T>, HoldReason} = 32,

		// Bounties modules.
		Bounties: pallet_bounties::{Pallet, Call, Storage, Event<T>} = 35,
		ChildBounties: pallet_child_bounties = 40,

		// Tips module.
		Tips: pallet_tips::{Pallet, Call, Storage, Event<T>} = 36,

		// NIS pallet.
		Nis: pallet_nis::{Pallet, Call, Storage, Event<T>, HoldReason} = 38,
//		pub type NisCounterpartInstance = pallet_balances::Instance2;
		NisCounterpartBalances: pallet_balances::<Instance2> = 45,

		// Parachains pallets. Start indices at 50 to leave room.
		ParachainsOrigin: parachains_origin::{Pallet, Origin} = 50,
		Configuration: parachains_configuration::{Pallet, Call, Storage, Config<T>} = 51,
		ParasShared: parachains_shared::{Pallet, Call, Storage} = 52,
		ParaInclusion: parachains_inclusion::{Pallet, Call, Storage, Event<T>} = 53,
		ParaInherent: parachains_paras_inherent::{Pallet, Call, Storage, Inherent} = 54,
		ParaScheduler: parachains_scheduler::{Pallet, Storage} = 55,
		Paras: parachains_paras::{Pallet, Call, Storage, Event, Config<T>, ValidateUnsigned} = 56,
		Initializer: parachains_initializer::{Pallet, Call, Storage} = 57,
		Dmp: parachains_dmp::{Pallet, Storage} = 58,
		Hrmp: parachains_hrmp::{Pallet, Call, Storage, Event<T>, Config<T>} = 60,
		ParaSessionInfo: parachains_session_info::{Pallet, Storage} = 61,
		ParasDisputes: parachains_disputes::{Pallet, Call, Storage, Event<T>} = 62,
		ParasSlashing: parachains_slashing::{Pallet, Call, Storage, ValidateUnsigned} = 63,
		MessageQueue: pallet_message_queue::{Pallet, Call, Storage, Event<T>} = 64,
		ParaAssignmentProvider: parachains_assigner::{Pallet, Storage} = 65,
		OnDemandAssignmentProvider: parachains_assigner_on_demand::{Pallet, Call, Storage, Event<T>} = 66,
		ParachainsAssignmentProvider: parachains_assigner_parachains::{Pallet} = 67,

		// Parachain Onboarding Pallets. Start indices at 70 to leave room.
		Registrar: paras_registrar::{Pallet, Call, Storage, Event<T>, Config<T>} = 70,
		Slots: slots::{Pallet, Call, Storage, Event<T>} = 71,
		Auctions: auctions::{Pallet, Call, Storage, Event<T>} = 72,
		Crowdloan: crowdloan::{Pallet, Call, Storage, Event<T>} = 73,

		// Pallet for sending XCM.
		XcmPallet: pallet_xcm::{Pallet, Call, Storage, Event<T>, Origin, Config<T>} = 99,

		ParasSudoWrapper: paras_sudo_wrapper::{Pallet, Call} = 250,
		AssignedSlots: assigned_slots::{Pallet, Call, Storage, Event<T>, Config<T>} = 251,

		// Validator Manager pallet.
		ValidatorManager: validator_manager::{Pallet, Call, Storage, Event<T>} = 252,

		// State trie migration pallet, only temporary.
		StateTrieMigration: pallet_state_trie_migration = 254,

		// Sudo.
		Sudo: pallet_sudo::{Pallet, Call, Storage, Event<T>, Config<T>} = 255,
	}
}

/// The address format for describing accounts.
pub type Address = sp_runtime::MultiAddress<AccountId, ()>;
/// Block header type as expected by this runtime.
pub type Header = generic::Header<BlockNumber, BlakeTwo256>;
/// Block type as expected by this runtime.
pub type Block = generic::Block<Header, UncheckedExtrinsic>;
/// A Block signed with a Justification
pub type SignedBlock = generic::SignedBlock<Block>;
/// `BlockId` type as expected by this runtime.
pub type BlockId = generic::BlockId<Block>;
/// The `SignedExtension` to the basic transaction logic.
pub type SignedExtra = (
	frame_system::CheckNonZeroSender<Runtime>,
	frame_system::CheckSpecVersion<Runtime>,
	frame_system::CheckTxVersion<Runtime>,
	frame_system::CheckGenesis<Runtime>,
	frame_system::CheckMortality<Runtime>,
	frame_system::CheckNonce<Runtime>,
	frame_system::CheckWeight<Runtime>,
	pallet_transaction_payment::ChargeTransactionPayment<Runtime>,
);

/// Unchecked extrinsic type as expected by this runtime.
pub type UncheckedExtrinsic =
	generic::UncheckedExtrinsic<Address, RuntimeCall, Signature, SignedExtra>;

/// All migrations that will run on the next runtime upgrade.
///
/// This contains the combined migrations of the last 10 releases. It allows to skip runtime
/// upgrades in case governance decides to do so. THE ORDER IS IMPORTANT.
pub type Migrations = migrations::Unreleased;

/// The runtime migrations per release.
#[allow(deprecated, missing_docs)]
pub mod migrations {
	use super::*;

	/// Unreleased migrations. Add new ones here:
	pub type Unreleased = (
		pallet_society::migrations::VersionCheckedMigrateToV2<Runtime, (), ()>,
		pallet_im_online::migration::v1::Migration<Runtime>,
		parachains_configuration::migration::v7::MigrateToV7<Runtime>,
		assigned_slots::migration::v1::VersionCheckedMigrateToV1<Runtime>,
		parachains_scheduler::migration::v1::MigrateToV1<Runtime>,
		parachains_configuration::migration::v8::MigrateToV8<Runtime>,
		parachains_configuration::migration::v9::MigrateToV9<Runtime>,
		paras_registrar::migration::VersionCheckedMigrateToV1<Runtime, ()>,
		parachains_configuration::migration::v10::MigrateToV10<Runtime>,
	);
}

/// Executive: handles dispatch to the various modules.
pub type Executive = frame_executive::Executive<
	Runtime,
	Block,
	frame_system::ChainContext<Runtime>,
	Runtime,
	AllPalletsWithSystem,
	Migrations,
>;
/// The payload being signed in transactions.
pub type SignedPayload = generic::SignedPayload<RuntimeCall, SignedExtra>;

parameter_types! {
	// The deposit configuration for the singed migration. Specially if you want to allow any signed account to do the migration (see `SignedFilter`, these deposits should be high)
	pub const MigrationSignedDepositPerItem: Balance = 1 * CENTS;
	pub const MigrationSignedDepositBase: Balance = 20 * CENTS * 100;
	pub const MigrationMaxKeyLen: u32 = 512;
}

impl pallet_state_trie_migration::Config for Runtime {
	type RuntimeEvent = RuntimeEvent;
	type Currency = Balances;
	type SignedDepositPerItem = MigrationSignedDepositPerItem;
	type SignedDepositBase = MigrationSignedDepositBase;
	type ControlOrigin = EnsureRoot<AccountId>;
	// specific account for the migration, can trigger the signed migrations.
	type SignedFilter = frame_system::EnsureSignedBy<MigController, AccountId>;

	// Use same weights as substrate ones.
	type WeightInfo = pallet_state_trie_migration::weights::SubstrateWeight<Runtime>;
	type MaxKeyLen = MigrationMaxKeyLen;
}

frame_support::ord_parameter_types! {
	pub const MigController: AccountId = AccountId::from(hex_literal::hex!("52bc71c1eca5353749542dfdf0af97bf764f9c2f44e860cd485f1cd86400f649"));
}

#[cfg(feature = "runtime-benchmarks")]
mod benches {
	frame_benchmarking::define_benchmarks!(
		// Polkadot
		// NOTE: Make sure to prefix these with `runtime_common::` so
		// the that path resolves correctly in the generated file.
		[runtime_common::assigned_slots, AssignedSlots]
		[runtime_common::auctions, Auctions]
		[runtime_common::crowdloan, Crowdloan]
		[runtime_common::claims, Claims]
		[runtime_common::slots, Slots]
		[runtime_common::paras_registrar, Registrar]
		[runtime_parachains::configuration, Configuration]
		[runtime_parachains::hrmp, Hrmp]
		[runtime_parachains::disputes, ParasDisputes]
		[runtime_parachains::inclusion, ParaInclusion]
		[runtime_parachains::initializer, Initializer]
		[runtime_parachains::paras_inherent, ParaInherent]
		[runtime_parachains::paras, Paras]
		[runtime_parachains::assigner_on_demand, OnDemandAssignmentProvider]
		// Substrate
		[pallet_balances, Balances]
		[pallet_balances, NisCounterpartBalances]
		[frame_benchmarking::baseline, Baseline::<Runtime>]
		[pallet_bounties, Bounties]
		[pallet_child_bounties, ChildBounties]
		[pallet_collective, Council]
		[pallet_collective, TechnicalCommittee]
		[pallet_democracy, Democracy]
		[pallet_elections_phragmen, PhragmenElection]
		[pallet_nis, Nis]
		[pallet_identity, Identity]
		[pallet_im_online, ImOnline]
		[pallet_indices, Indices]
		[pallet_membership, TechnicalMembership]
		[pallet_message_queue, MessageQueue]
		[pallet_multisig, Multisig]
		[pallet_preimage, Preimage]
		[pallet_proxy, Proxy]
		[pallet_recovery, Recovery]
		[pallet_scheduler, Scheduler]
		[pallet_sudo, Sudo]
		[frame_system, SystemBench::<Runtime>]
		[pallet_timestamp, Timestamp]
		[pallet_tips, Tips]
		[pallet_treasury, Treasury]
		[pallet_utility, Utility]
		[pallet_vesting, Vesting]
		// XCM
		[pallet_xcm, XcmPallet]
		[pallet_xcm_benchmarks::fungible, pallet_xcm_benchmarks::fungible::Pallet::<Runtime>]
		[pallet_xcm_benchmarks::generic, pallet_xcm_benchmarks::generic::Pallet::<Runtime>]
	);
}

sp_api::impl_runtime_apis! {
	impl sp_api::Core<Block> for Runtime {
		fn version() -> RuntimeVersion {
			VERSION
		}

		fn execute_block(block: Block) {
			Executive::execute_block(block);
		}

		fn initialize_block(header: &<Block as BlockT>::Header) {
			Executive::initialize_block(header)
		}
	}

	impl sp_api::Metadata<Block> for Runtime {
		fn metadata() -> OpaqueMetadata {
			OpaqueMetadata::new(Runtime::metadata().into())
		}

		fn metadata_at_version(version: u32) -> Option<OpaqueMetadata> {
			Runtime::metadata_at_version(version)
		}

		fn metadata_versions() -> sp_std::vec::Vec<u32> {
			Runtime::metadata_versions()
		}
	}

	impl block_builder_api::BlockBuilder<Block> for Runtime {
		fn apply_extrinsic(extrinsic: <Block as BlockT>::Extrinsic) -> ApplyExtrinsicResult {
			Executive::apply_extrinsic(extrinsic)
		}

		fn finalize_block() -> <Block as BlockT>::Header {
			Executive::finalize_block()
		}

		fn inherent_extrinsics(data: inherents::InherentData) -> Vec<<Block as BlockT>::Extrinsic> {
			data.create_extrinsics()
		}

		fn check_inherents(
			block: Block,
			data: inherents::InherentData,
		) -> inherents::CheckInherentsResult {
			data.check_extrinsics(&block)
		}
	}

	impl tx_pool_api::runtime_api::TaggedTransactionQueue<Block> for Runtime {
		fn validate_transaction(
			source: TransactionSource,
			tx: <Block as BlockT>::Extrinsic,
			block_hash: <Block as BlockT>::Hash,
		) -> TransactionValidity {
			Executive::validate_transaction(source, tx, block_hash)
		}
	}

	impl offchain_primitives::OffchainWorkerApi<Block> for Runtime {
		fn offchain_worker(header: &<Block as BlockT>::Header) {
			Executive::offchain_worker(header)
		}
	}

	#[api_version(7)]
	impl primitives::runtime_api::ParachainHost<Block, Hash, BlockNumber> for Runtime {
		fn validators() -> Vec<ValidatorId> {
			parachains_runtime_api_impl::validators::<Runtime>()
		}

		fn validator_groups() -> (Vec<Vec<ValidatorIndex>>, GroupRotationInfo<BlockNumber>) {
			parachains_runtime_api_impl::validator_groups::<Runtime>()
		}

		fn availability_cores() -> Vec<CoreState<Hash, BlockNumber>> {
			parachains_runtime_api_impl::availability_cores::<Runtime>()
		}

		fn persisted_validation_data(para_id: ParaId, assumption: OccupiedCoreAssumption)
			-> Option<PersistedValidationData<Hash, BlockNumber>> {
			parachains_runtime_api_impl::persisted_validation_data::<Runtime>(para_id, assumption)
		}

		fn assumed_validation_data(
			para_id: ParaId,
			expected_persisted_validation_data_hash: Hash,
		) -> Option<(PersistedValidationData<Hash, BlockNumber>, ValidationCodeHash)> {
			parachains_runtime_api_impl::assumed_validation_data::<Runtime>(
				para_id,
				expected_persisted_validation_data_hash,
			)
		}

		fn check_validation_outputs(
			para_id: ParaId,
			outputs: primitives::CandidateCommitments,
		) -> bool {
			parachains_runtime_api_impl::check_validation_outputs::<Runtime>(para_id, outputs)
		}

		fn session_index_for_child() -> SessionIndex {
			parachains_runtime_api_impl::session_index_for_child::<Runtime>()
		}

		fn validation_code(para_id: ParaId, assumption: OccupiedCoreAssumption)
			-> Option<ValidationCode> {
			parachains_runtime_api_impl::validation_code::<Runtime>(para_id, assumption)
		}

		fn candidate_pending_availability(para_id: ParaId) -> Option<CommittedCandidateReceipt<Hash>> {
			parachains_runtime_api_impl::candidate_pending_availability::<Runtime>(para_id)
		}

		fn candidate_events() -> Vec<CandidateEvent<Hash>> {
			parachains_runtime_api_impl::candidate_events::<Runtime, _>(|ev| {
				match ev {
					RuntimeEvent::ParaInclusion(ev) => {
						Some(ev)
					}
					_ => None,
				}
			})
		}

		fn session_info(index: SessionIndex) -> Option<SessionInfo> {
			parachains_runtime_api_impl::session_info::<Runtime>(index)
		}

		fn session_executor_params(session_index: SessionIndex) -> Option<ExecutorParams> {
			parachains_runtime_api_impl::session_executor_params::<Runtime>(session_index)
		}

		fn dmq_contents(recipient: ParaId) -> Vec<InboundDownwardMessage<BlockNumber>> {
			parachains_runtime_api_impl::dmq_contents::<Runtime>(recipient)
		}

		fn inbound_hrmp_channels_contents(
			recipient: ParaId
		) -> BTreeMap<ParaId, Vec<InboundHrmpMessage<BlockNumber>>> {
			parachains_runtime_api_impl::inbound_hrmp_channels_contents::<Runtime>(recipient)
		}

		fn validation_code_by_hash(hash: ValidationCodeHash) -> Option<ValidationCode> {
			parachains_runtime_api_impl::validation_code_by_hash::<Runtime>(hash)
		}

		fn on_chain_votes() -> Option<ScrapedOnChainVotes<Hash>> {
			parachains_runtime_api_impl::on_chain_votes::<Runtime>()
		}

		fn submit_pvf_check_statement(
			stmt: primitives::PvfCheckStatement,
			signature: primitives::ValidatorSignature
		) {
			parachains_runtime_api_impl::submit_pvf_check_statement::<Runtime>(stmt, signature)
		}

		fn pvfs_require_precheck() -> Vec<ValidationCodeHash> {
			parachains_runtime_api_impl::pvfs_require_precheck::<Runtime>()
		}

		fn validation_code_hash(para_id: ParaId, assumption: OccupiedCoreAssumption)
			-> Option<ValidationCodeHash>
		{
			parachains_runtime_api_impl::validation_code_hash::<Runtime>(para_id, assumption)
		}

		fn disputes() -> Vec<(SessionIndex, CandidateHash, DisputeState<BlockNumber>)> {
			parachains_runtime_api_impl::get_session_disputes::<Runtime>()
		}

		fn unapplied_slashes(
		) -> Vec<(SessionIndex, CandidateHash, slashing::PendingSlashes)> {
			parachains_runtime_api_impl::unapplied_slashes::<Runtime>()
		}

		fn key_ownership_proof(
			validator_id: ValidatorId,
		) -> Option<slashing::OpaqueKeyOwnershipProof> {
			use parity_scale_codec::Encode;

			Historical::prove((PARACHAIN_KEY_TYPE_ID, validator_id))
				.map(|p| p.encode())
				.map(slashing::OpaqueKeyOwnershipProof::new)
		}

		fn submit_report_dispute_lost(
			dispute_proof: slashing::DisputeProof,
			key_ownership_proof: slashing::OpaqueKeyOwnershipProof,
		) -> Option<()> {
			parachains_runtime_api_impl::submit_unsigned_slashing_report::<Runtime>(
				dispute_proof,
				key_ownership_proof,
			)
		}

		fn minimum_backing_votes() -> u32 {
<<<<<<< HEAD
			parachains_staging_runtime_api_impl::minimum_backing_votes::<Runtime>()
		}

		fn client_features() -> ClientFeatures {
			parachains_staging_runtime_api_impl::client_features::<Runtime>()
=======
			parachains_runtime_api_impl::minimum_backing_votes::<Runtime>()
		}

		fn para_backing_state(para_id: ParaId) -> Option<primitives::async_backing::BackingState> {
			parachains_runtime_api_impl::backing_state::<Runtime>(para_id)
		}

		fn async_backing_params() -> primitives::AsyncBackingParams {
			parachains_runtime_api_impl::async_backing_params::<Runtime>()
>>>>>>> 8b061a5c
		}
	}

	#[api_version(3)]
	impl beefy_primitives::BeefyApi<Block, BeefyId> for Runtime {
		fn beefy_genesis() -> Option<BlockNumber> {
			Beefy::genesis_block()
		}

		fn validator_set() -> Option<beefy_primitives::ValidatorSet<BeefyId>> {
			Beefy::validator_set()
		}

		fn submit_report_equivocation_unsigned_extrinsic(
			equivocation_proof: beefy_primitives::EquivocationProof<
				BlockNumber,
				BeefyId,
				BeefySignature,
			>,
			key_owner_proof: beefy_primitives::OpaqueKeyOwnershipProof,
		) -> Option<()> {
			let key_owner_proof = key_owner_proof.decode()?;

			Beefy::submit_unsigned_equivocation_report(
				equivocation_proof,
				key_owner_proof,
			)
		}

		fn generate_key_ownership_proof(
			_set_id: beefy_primitives::ValidatorSetId,
			authority_id: BeefyId,
		) -> Option<beefy_primitives::OpaqueKeyOwnershipProof> {
			use parity_scale_codec::Encode;

			Historical::prove((beefy_primitives::KEY_TYPE, authority_id))
				.map(|p| p.encode())
				.map(beefy_primitives::OpaqueKeyOwnershipProof::new)
		}
	}

	#[api_version(2)]
	impl mmr::MmrApi<Block, mmr::Hash, BlockNumber> for Runtime {
		fn mmr_root() -> Result<mmr::Hash, mmr::Error> {
			Ok(Mmr::mmr_root())
		}

		fn mmr_leaf_count() -> Result<mmr::LeafIndex, mmr::Error> {
			Ok(Mmr::mmr_leaves())
		}

		fn generate_proof(
			block_numbers: Vec<BlockNumber>,
			best_known_block_number: Option<BlockNumber>,
		) -> Result<(Vec<mmr::EncodableOpaqueLeaf>, mmr::Proof<mmr::Hash>), mmr::Error> {
			Mmr::generate_proof(block_numbers, best_known_block_number).map(
				|(leaves, proof)| {
					(
						leaves
							.into_iter()
							.map(|leaf| mmr::EncodableOpaqueLeaf::from_leaf(&leaf))
							.collect(),
						proof,
					)
				},
			)
		}

		fn verify_proof(leaves: Vec<mmr::EncodableOpaqueLeaf>, proof: mmr::Proof<mmr::Hash>)
			-> Result<(), mmr::Error>
		{
			let leaves = leaves.into_iter().map(|leaf|
				leaf.into_opaque_leaf()
				.try_decode()
				.ok_or(mmr::Error::Verify)).collect::<Result<Vec<mmr::Leaf>, mmr::Error>>()?;
			Mmr::verify_leaves(leaves, proof)
		}

		fn verify_proof_stateless(
			root: mmr::Hash,
			leaves: Vec<mmr::EncodableOpaqueLeaf>,
			proof: mmr::Proof<mmr::Hash>
		) -> Result<(), mmr::Error> {
			let nodes = leaves.into_iter().map(|leaf|mmr::DataOrHash::Data(leaf.into_opaque_leaf())).collect();
			pallet_mmr::verify_leaves_proof::<mmr::Hashing, _>(root, nodes, proof)
		}
	}

	impl fg_primitives::GrandpaApi<Block> for Runtime {
		fn grandpa_authorities() -> Vec<(GrandpaId, u64)> {
			Grandpa::grandpa_authorities()
		}

		fn current_set_id() -> fg_primitives::SetId {
			Grandpa::current_set_id()
		}

		fn submit_report_equivocation_unsigned_extrinsic(
			equivocation_proof: fg_primitives::EquivocationProof<
				<Block as BlockT>::Hash,
				sp_runtime::traits::NumberFor<Block>,
			>,
			key_owner_proof: fg_primitives::OpaqueKeyOwnershipProof,
		) -> Option<()> {
			let key_owner_proof = key_owner_proof.decode()?;

			Grandpa::submit_unsigned_equivocation_report(
				equivocation_proof,
				key_owner_proof,
			)
		}

		fn generate_key_ownership_proof(
			_set_id: fg_primitives::SetId,
			authority_id: fg_primitives::AuthorityId,
		) -> Option<fg_primitives::OpaqueKeyOwnershipProof> {
			use parity_scale_codec::Encode;

			Historical::prove((fg_primitives::KEY_TYPE, authority_id))
				.map(|p| p.encode())
				.map(fg_primitives::OpaqueKeyOwnershipProof::new)
		}
	}

	impl babe_primitives::BabeApi<Block> for Runtime {
		fn configuration() -> babe_primitives::BabeConfiguration {
			let epoch_config = Babe::epoch_config().unwrap_or(BABE_GENESIS_EPOCH_CONFIG);
			babe_primitives::BabeConfiguration {
				slot_duration: Babe::slot_duration(),
				epoch_length: EpochDurationInBlocks::get().into(),
				c: epoch_config.c,
				authorities: Babe::authorities().to_vec(),
				randomness: Babe::randomness(),
				allowed_slots: epoch_config.allowed_slots,
			}
		}

		fn current_epoch_start() -> babe_primitives::Slot {
			Babe::current_epoch_start()
		}

		fn current_epoch() -> babe_primitives::Epoch {
			Babe::current_epoch()
		}

		fn next_epoch() -> babe_primitives::Epoch {
			Babe::next_epoch()
		}

		fn generate_key_ownership_proof(
			_slot: babe_primitives::Slot,
			authority_id: babe_primitives::AuthorityId,
		) -> Option<babe_primitives::OpaqueKeyOwnershipProof> {
			use parity_scale_codec::Encode;

			Historical::prove((babe_primitives::KEY_TYPE, authority_id))
				.map(|p| p.encode())
				.map(babe_primitives::OpaqueKeyOwnershipProof::new)
		}

		fn submit_report_equivocation_unsigned_extrinsic(
			equivocation_proof: babe_primitives::EquivocationProof<<Block as BlockT>::Header>,
			key_owner_proof: babe_primitives::OpaqueKeyOwnershipProof,
		) -> Option<()> {
			let key_owner_proof = key_owner_proof.decode()?;

			Babe::submit_unsigned_equivocation_report(
				equivocation_proof,
				key_owner_proof,
			)
		}
	}

	impl authority_discovery_primitives::AuthorityDiscoveryApi<Block> for Runtime {
		fn authorities() -> Vec<AuthorityDiscoveryId> {
			parachains_runtime_api_impl::relevant_authority_ids::<Runtime>()
		}
	}

	impl sp_session::SessionKeys<Block> for Runtime {
		fn generate_session_keys(seed: Option<Vec<u8>>) -> Vec<u8> {
			SessionKeys::generate(seed)
		}

		fn decode_session_keys(
			encoded: Vec<u8>,
		) -> Option<Vec<(Vec<u8>, sp_core::crypto::KeyTypeId)>> {
			SessionKeys::decode_into_raw_public_keys(&encoded)
		}
	}

	impl frame_system_rpc_runtime_api::AccountNonceApi<Block, AccountId, Nonce> for Runtime {
		fn account_nonce(account: AccountId) -> Nonce {
			System::account_nonce(account)
		}
	}

	impl pallet_transaction_payment_rpc_runtime_api::TransactionPaymentApi<
		Block,
		Balance,
	> for Runtime {
		fn query_info(uxt: <Block as BlockT>::Extrinsic, len: u32) -> RuntimeDispatchInfo<Balance> {
			TransactionPayment::query_info(uxt, len)
		}
		fn query_fee_details(uxt: <Block as BlockT>::Extrinsic, len: u32) -> FeeDetails<Balance> {
			TransactionPayment::query_fee_details(uxt, len)
		}
		fn query_weight_to_fee(weight: Weight) -> Balance {
			TransactionPayment::weight_to_fee(weight)
		}
		fn query_length_to_fee(length: u32) -> Balance {
			TransactionPayment::length_to_fee(length)
		}
	}

	impl pallet_beefy_mmr::BeefyMmrApi<Block, Hash> for RuntimeApi {
		fn authority_set_proof() -> beefy_primitives::mmr::BeefyAuthoritySet<Hash> {
			MmrLeaf::authority_set_proof()
		}

		fn next_authority_set_proof() -> beefy_primitives::mmr::BeefyNextAuthoritySet<Hash> {
			MmrLeaf::next_authority_set_proof()
		}
	}

	#[cfg(feature = "try-runtime")]
	impl frame_try_runtime::TryRuntime<Block> for Runtime {
		fn on_runtime_upgrade(checks: frame_try_runtime::UpgradeCheckSelect) -> (Weight, Weight) {
			log::info!("try-runtime::on_runtime_upgrade rococo.");
			let weight = Executive::try_runtime_upgrade(checks).unwrap();
			(weight, BlockWeights::get().max_block)
		}

		fn execute_block(
			block: Block,
			state_root_check: bool,
			signature_check: bool,
			select: frame_try_runtime::TryStateSelect,
		) -> Weight {
			// NOTE: intentional unwrap: we don't want to propagate the error backwards, and want to
			// have a backtrace here.
			Executive::try_execute_block(block, state_root_check, signature_check, select).unwrap()
		}
	}

	#[cfg(feature = "runtime-benchmarks")]
	impl frame_benchmarking::Benchmark<Block> for Runtime {
		fn benchmark_metadata(extra: bool) -> (
			Vec<frame_benchmarking::BenchmarkList>,
			Vec<frame_support::traits::StorageInfo>,
		) {
			use frame_benchmarking::{Benchmarking, BenchmarkList};
			use frame_support::traits::StorageInfoTrait;

			use frame_system_benchmarking::Pallet as SystemBench;
			use frame_benchmarking::baseline::Pallet as Baseline;

			let mut list = Vec::<BenchmarkList>::new();
			list_benchmarks!(list, extra);

			let storage_info = AllPalletsWithSystem::storage_info();
			return (list, storage_info)
		}

		fn dispatch_benchmark(
			config: frame_benchmarking::BenchmarkConfig,
		) -> Result<
			Vec<frame_benchmarking::BenchmarkBatch>,
			sp_runtime::RuntimeString,
		> {
			use frame_support::traits::WhitelistedStorageKeys;
			use frame_benchmarking::{Benchmarking, BenchmarkBatch, BenchmarkError};
			use frame_system_benchmarking::Pallet as SystemBench;
			use frame_benchmarking::baseline::Pallet as Baseline;
			use sp_storage::TrackedStorageKey;
			use xcm::latest::prelude::*;
			use xcm_config::{
				LocalCheckAccount, LocationConverter, Rockmine, TokenLocation, XcmConfig,
			};

			impl frame_system_benchmarking::Config for Runtime {}
			impl frame_benchmarking::baseline::Config for Runtime {}
			impl pallet_xcm_benchmarks::Config for Runtime {
				type XcmConfig = XcmConfig;
				type AccountIdConverter = LocationConverter;
				fn valid_destination() -> Result<MultiLocation, BenchmarkError> {
					Ok(Rockmine::get())
				}
				fn worst_case_holding(_depositable_count: u32) -> MultiAssets {
					// Rococo only knows about ROC
					vec![MultiAsset{
						id: Concrete(TokenLocation::get()),
						fun: Fungible(1_000_000 * UNITS),
					}].into()
				}
			}

			parameter_types! {
				pub const TrustedTeleporter: Option<(MultiLocation, MultiAsset)> = Some((
					Rockmine::get(),
					MultiAsset { fun: Fungible(1 * UNITS), id: Concrete(TokenLocation::get()) },
				));
				pub const TrustedReserve: Option<(MultiLocation, MultiAsset)> = None;
			}

			impl pallet_xcm_benchmarks::fungible::Config for Runtime {
				type TransactAsset = Balances;

				type CheckedAccount = LocalCheckAccount;
				type TrustedTeleporter = TrustedTeleporter;
				type TrustedReserve = TrustedReserve;

				fn get_multi_asset() -> MultiAsset {
					MultiAsset {
						id: Concrete(TokenLocation::get()),
						fun: Fungible(1 * UNITS),
					}
				}
			}

			impl pallet_xcm_benchmarks::generic::Config for Runtime {
				type RuntimeCall = RuntimeCall;

				fn worst_case_response() -> (u64, Response) {
					(0u64, Response::Version(Default::default()))
				}

				fn worst_case_asset_exchange() -> Result<(MultiAssets, MultiAssets), BenchmarkError> {
					// Rococo doesn't support asset exchanges
					Err(BenchmarkError::Skip)
				}

				fn universal_alias() -> Result<(MultiLocation, Junction), BenchmarkError> {
					// The XCM executor of Rococo doesn't have a configured `UniversalAliases`
					Err(BenchmarkError::Skip)
				}

				fn transact_origin_and_runtime_call() -> Result<(MultiLocation, RuntimeCall), BenchmarkError> {
					Ok((Rockmine::get(), frame_system::Call::remark_with_event { remark: vec![] }.into()))
				}

				fn subscribe_origin() -> Result<MultiLocation, BenchmarkError> {
					Ok(Rockmine::get())
				}

				fn claimable_asset() -> Result<(MultiLocation, MultiLocation, MultiAssets), BenchmarkError> {
					let origin = Rockmine::get();
					let assets: MultiAssets = (Concrete(TokenLocation::get()), 1_000 * UNITS).into();
					let ticket = MultiLocation { parents: 0, interior: Here };
					Ok((origin, ticket, assets))
				}

				fn unlockable_asset() -> Result<(MultiLocation, MultiLocation, MultiAsset), BenchmarkError> {
					// Rococo doesn't support asset locking
					Err(BenchmarkError::Skip)
				}

				fn export_message_origin_and_destination(
				) -> Result<(MultiLocation, NetworkId, InteriorMultiLocation), BenchmarkError> {
					// Rococo doesn't support exporting messages
					Err(BenchmarkError::Skip)
				}

				fn alias_origin() -> Result<(MultiLocation, MultiLocation), BenchmarkError> {
					// The XCM executor of Rococo doesn't have a configured `Aliasers`
					Err(BenchmarkError::Skip)
				}
			}

			let mut whitelist: Vec<TrackedStorageKey> = AllPalletsWithSystem::whitelisted_storage_keys();
			let treasury_key = frame_system::Account::<Runtime>::hashed_key_for(Treasury::account_id());
			whitelist.push(treasury_key.to_vec().into());

			let mut batches = Vec::<BenchmarkBatch>::new();
			let params = (&config, &whitelist);

			add_benchmarks!(params, batches);

			Ok(batches)
		}
	}

	impl sp_genesis_builder::GenesisBuilder<Block> for Runtime {
		fn create_default_config() -> Vec<u8> {
			create_default_config::<RuntimeGenesisConfig>()
		}

		fn build_config(config: Vec<u8>) -> sp_genesis_builder::Result {
			build_config::<RuntimeGenesisConfig>(config)
		}
	}
}

#[cfg(test)]
mod tests {
	use std::collections::HashSet;

	use super::*;
	use frame_support::traits::WhitelistedStorageKeys;
	use sp_core::hexdisplay::HexDisplay;

	#[test]
	fn check_whitelist() {
		let whitelist: HashSet<String> = AllPalletsWithSystem::whitelisted_storage_keys()
			.iter()
			.map(|e| HexDisplay::from(&e.key).to_string())
			.collect();

		// Block number
		assert!(
			whitelist.contains("26aa394eea5630e07c48ae0c9558cef702a5c1b19ab7a04f536c519aca4983ac")
		);
		// Total issuance
		assert!(
			whitelist.contains("c2261276cc9d1f8598ea4b6a74b15c2f57c875e4cff74148e4628f264b974c80")
		);
		// Execution phase
		assert!(
			whitelist.contains("26aa394eea5630e07c48ae0c9558cef7ff553b5a9862a516939d82b3d3d8661a")
		);
		// Event count
		assert!(
			whitelist.contains("26aa394eea5630e07c48ae0c9558cef70a98fdbe9ce6c55837576c60c7af3850")
		);
		// System events
		assert!(
			whitelist.contains("26aa394eea5630e07c48ae0c9558cef780d41e5e16056765bc8461851072c9d7")
		);
		// XcmPallet VersionDiscoveryQueue
		assert!(
			whitelist.contains("1405f2411d0af5a7ff397e7c9dc68d194a222ba0333561192e474c59ed8e30e1")
		);
		// XcmPallet SafeXcmVersion
		assert!(
			whitelist.contains("1405f2411d0af5a7ff397e7c9dc68d196323ae84c43568be0d1394d5d0d522c4")
		);
	}
}

#[cfg(test)]
mod encoding_tests {
	use super::*;

	#[test]
	fn nis_hold_reason_encoding_is_correct() {
		assert_eq!(RuntimeHoldReason::Nis(pallet_nis::HoldReason::NftReceipt).encode(), [38, 0]);
	}
}

#[cfg(all(test, feature = "try-runtime"))]
mod remote_tests {
	use super::*;
	use frame_try_runtime::{runtime_decl_for_try_runtime::TryRuntime, UpgradeCheckSelect};
	use remote_externalities::{
		Builder, Mode, OfflineConfig, OnlineConfig, SnapshotConfig, Transport,
	};
	use std::env::var;

	#[tokio::test]
	async fn run_migrations() {
		if var("RUN_MIGRATION_TESTS").is_err() {
			return
		}

		sp_tracing::try_init_simple();
		let transport: Transport =
			var("WS").unwrap_or("wss://rococo-rpc.polkadot.io:443".to_string()).into();
		let maybe_state_snapshot: Option<SnapshotConfig> = var("SNAP").map(|s| s.into()).ok();
		let mut ext = Builder::<Block>::default()
			.mode(if let Some(state_snapshot) = maybe_state_snapshot {
				Mode::OfflineOrElseOnline(
					OfflineConfig { state_snapshot: state_snapshot.clone() },
					OnlineConfig {
						transport,
						state_snapshot: Some(state_snapshot),
						..Default::default()
					},
				)
			} else {
				Mode::Online(OnlineConfig { transport, ..Default::default() })
			})
			.build()
			.await
			.unwrap();
		ext.execute_with(|| Runtime::on_runtime_upgrade(UpgradeCheckSelect::PreAndPost));
	}
}<|MERGE_RESOLUTION|>--- conflicted
+++ resolved
@@ -47,13 +47,9 @@
 	inclusion::{AggregateMessageOrigin, UmpQueueId},
 	initializer as parachains_initializer, origin as parachains_origin, paras as parachains_paras,
 	paras_inherent as parachains_paras_inherent,
-<<<<<<< HEAD
 	runtime_api_impl::{
-		v5 as parachains_runtime_api_impl, vstaging as parachains_staging_runtime_api_impl,
+		v7 as parachains_runtime_api_impl, vstaging as parachains_staging_runtime_api_impl,
 	},
-=======
-	runtime_api_impl::v7 as parachains_runtime_api_impl,
->>>>>>> 8b061a5c
 	scheduler as parachains_scheduler, session_info as parachains_session_info,
 	shared as parachains_shared,
 };
@@ -1732,7 +1728,7 @@
 		}
 	}
 
-	#[api_version(7)]
+	#[api_version(8)]
 	impl primitives::runtime_api::ParachainHost<Block, Hash, BlockNumber> for Runtime {
 		fn validators() -> Vec<ValidatorId> {
 			parachains_runtime_api_impl::validators::<Runtime>()
@@ -1865,23 +1861,19 @@
 		}
 
 		fn minimum_backing_votes() -> u32 {
-<<<<<<< HEAD
-			parachains_staging_runtime_api_impl::minimum_backing_votes::<Runtime>()
+			parachains_runtime_api_impl::minimum_backing_votes::<Runtime>()
+		}
+
+		fn para_backing_state(para_id: ParaId) -> Option<primitives::async_backing::BackingState> {
+			parachains_runtime_api_impl::backing_state::<Runtime>(para_id)
+		}
+
+		fn async_backing_params() -> primitives::AsyncBackingParams {
+			parachains_runtime_api_impl::async_backing_params::<Runtime>()
 		}
 
 		fn client_features() -> ClientFeatures {
 			parachains_staging_runtime_api_impl::client_features::<Runtime>()
-=======
-			parachains_runtime_api_impl::minimum_backing_votes::<Runtime>()
-		}
-
-		fn para_backing_state(para_id: ParaId) -> Option<primitives::async_backing::BackingState> {
-			parachains_runtime_api_impl::backing_state::<Runtime>(para_id)
-		}
-
-		fn async_backing_params() -> primitives::AsyncBackingParams {
-			parachains_runtime_api_impl::async_backing_params::<Runtime>()
->>>>>>> 8b061a5c
 		}
 	}
 
