// Copyright (C) Parity Technologies (UK) Ltd.
// This file is part of Polkadot.

// Polkadot is free software: you can redistribute it and/or modify
// it under the terms of the GNU General Public License as published by
// the Free Software Foundation, either version 3 of the License, or
// (at your option) any later version.

// Polkadot is distributed in the hope that it will be useful,
// but WITHOUT ANY WARRANTY; without even the implied warranty of
// MERCHANTABILITY or FITNESS FOR A PARTICULAR PURPOSE.  See the
// GNU General Public License for more details.

// You should have received a copy of the GNU General Public License
// along with Polkadot.  If not, see <http://www.gnu.org/licenses/>.

use super::*;
use assert_matches::assert_matches;
use futures::{executor, future, Future};
use sc_network::ProtocolName;
use sp_core::{crypto::Pair, Encode};
use sp_keyring::Sr25519Keyring;
use sp_keystore::Keystore;
use std::{
	collections::{BTreeMap, VecDeque},
	iter,
	sync::Arc,
	time::Duration,
};

use self::prospective_parachains::update_view;
use polkadot_node_network_protocol::{
	peer_set::CollationVersion,
	request_response::{Requests, ResponseSender},
	ObservedRole,
};
use polkadot_node_primitives::{BlockData, PoV};
use polkadot_node_subsystem::messages::{
	AllMessages, ReportPeerMessage, RuntimeApiMessage, RuntimeApiRequest,
};
use polkadot_node_subsystem_test_helpers as test_helpers;
use polkadot_node_subsystem_util::{reputation::add_reputation, TimeoutExt};
use polkadot_primitives::{
	node_features,
	vstaging::{CandidateReceiptV2 as CandidateReceipt, CoreState, OccupiedCore},
<<<<<<< HEAD
	AsyncBackingParams, CollatorPair, CoreIndex, GroupIndex, GroupRotationInfo, HeadData,
=======
	CollatorPair, CoreIndex, GroupIndex, GroupRotationInfo, HeadData, NodeFeatures,
>>>>>>> 0e09ad44
	PersistedValidationData, ScheduledCore, ValidatorId, ValidatorIndex,
};
use polkadot_primitives_test_helpers::{
	dummy_candidate_descriptor, dummy_candidate_receipt_bad_sig, dummy_hash,
};

mod prospective_parachains;

const ACTIVITY_TIMEOUT: Duration = Duration::from_millis(500);
const DECLARE_TIMEOUT: Duration = Duration::from_millis(25);
const REPUTATION_CHANGE_TEST_INTERVAL: Duration = Duration::from_millis(10);

fn dummy_pvd() -> PersistedValidationData {
	PersistedValidationData {
		parent_head: HeadData(vec![7, 8, 9]),
		relay_parent_number: 5,
		max_pov_size: 1024,
		relay_parent_storage_root: Default::default(),
	}
}

#[derive(Clone)]
struct TestState {
	chain_ids: Vec<ParaId>,
	relay_parent: Hash,
	collators: Vec<CollatorPair>,
	validator_public: Vec<ValidatorId>,
	validator_groups: Vec<Vec<ValidatorIndex>>,
	group_rotation_info: GroupRotationInfo,
	cores: Vec<CoreState>,
<<<<<<< HEAD
	claim_queue: Option<BTreeMap<CoreIndex, VecDeque<ParaId>>>,
	async_backing_params: AsyncBackingParams,
=======
	claim_queue: BTreeMap<CoreIndex, VecDeque<ParaId>>,
	node_features: NodeFeatures,
	session_index: SessionIndex,
>>>>>>> 0e09ad44
}

impl Default for TestState {
	fn default() -> Self {
		let relay_parent = Hash::from_low_u64_be(0x05);
		let collators = iter::repeat(()).map(|_| CollatorPair::generate().0).take(5).collect();

		let validators = vec![
			Sr25519Keyring::Alice,
			Sr25519Keyring::Bob,
			Sr25519Keyring::Charlie,
			Sr25519Keyring::Dave,
			Sr25519Keyring::Eve,
		];

		let validator_public = validators.iter().map(|k| k.public().into()).collect();
		let validator_groups = vec![
			vec![ValidatorIndex(0), ValidatorIndex(1)],
			vec![ValidatorIndex(2), ValidatorIndex(3)],
			vec![ValidatorIndex(4)],
		];

		let group_rotation_info =
			GroupRotationInfo { session_start_block: 0, group_rotation_frequency: 1, now: 0 };

		let cores = vec![
			CoreState::Scheduled(ScheduledCore {
				para_id: ParaId::from(Self::CHAIN_IDS[0]),
				collator: None,
			}),
			CoreState::Free,
			CoreState::Occupied(OccupiedCore {
				next_up_on_available: Some(ScheduledCore {
					para_id: ParaId::from(Self::CHAIN_IDS[1]),
					collator: None,
				}),
				occupied_since: 0,
				time_out_at: 1,
				next_up_on_time_out: None,
				availability: Default::default(),
				group_responsible: GroupIndex(0),
				candidate_hash: Default::default(),
				candidate_descriptor: {
					let mut d = dummy_candidate_descriptor(dummy_hash());
					d.para_id = ParaId::from(Self::CHAIN_IDS[1]);

					d.into()
				},
			}),
		];

		let mut claim_queue = BTreeMap::new();
		claim_queue.insert(
			CoreIndex(0),
			iter::repeat(ParaId::from(Self::CHAIN_IDS[0]))
				.take(Self::ASYNC_BACKING_PARAMS.allowed_ancestry_len as usize)
				.collect(),
		);
		claim_queue.insert(CoreIndex(1), VecDeque::new());
		claim_queue.insert(
			CoreIndex(2),
			iter::repeat(ParaId::from(Self::CHAIN_IDS[1]))
				.take(Self::ASYNC_BACKING_PARAMS.allowed_ancestry_len as usize)
				.collect(),
		);

		let mut node_features = NodeFeatures::EMPTY;
		node_features.resize(node_features::FeatureIndex::CandidateReceiptV2 as usize + 1, false);
		node_features.set(node_features::FeatureIndex::CandidateReceiptV2 as u8 as usize, true);

		Self {
			chain_ids: Self::CHAIN_IDS.map(|id| ParaId::from(id)).to_vec(),
			relay_parent,
			collators,
			validator_public,
			validator_groups,
			group_rotation_info,
			cores,
<<<<<<< HEAD
			claim_queue: Some(claim_queue),
			async_backing_params: Self::ASYNC_BACKING_PARAMS,
=======
			claim_queue,
			node_features,
			session_index: 1,
>>>>>>> 0e09ad44
		}
	}
}

impl TestState {
	const CHAIN_IDS: [u32; 2] = [1, 2];
	const ASYNC_BACKING_PARAMS: AsyncBackingParams =
		AsyncBackingParams { max_candidate_depth: 4, allowed_ancestry_len: 3 };

	fn with_shared_core() -> Self {
		let mut state = Self::default();

		let cores = vec![
			CoreState::Scheduled(ScheduledCore {
				para_id: ParaId::from(Self::CHAIN_IDS[0]),
				collator: None,
			}),
			CoreState::Free,
		];

		let mut claim_queue = BTreeMap::new();
		claim_queue.insert(
			CoreIndex(0),
			VecDeque::from_iter(
				[
					ParaId::from(Self::CHAIN_IDS[1]),
					ParaId::from(Self::CHAIN_IDS[0]),
					ParaId::from(Self::CHAIN_IDS[0]),
				]
				.into_iter(),
			),
		);

		assert!(
			claim_queue.get(&CoreIndex(0)).unwrap().len() ==
				Self::ASYNC_BACKING_PARAMS.allowed_ancestry_len as usize
		);

		state.cores = cores;
		state.claim_queue = Some(claim_queue);

		state
	}

	fn without_claim_queue() -> Self {
		let mut state = Self::default();
		state.claim_queue = None;
		state.cores = vec![
			CoreState::Scheduled(ScheduledCore {
				para_id: ParaId::from(Self::CHAIN_IDS[0]),
				collator: None,
			}),
			CoreState::Free,
		];

		state
	}

	fn with_one_scheduled_para() -> Self {
		let mut state = Self::default();

		let cores = vec![CoreState::Scheduled(ScheduledCore {
			para_id: ParaId::from(Self::CHAIN_IDS[0]),
			collator: None,
		})];

		let validator_groups = vec![vec![ValidatorIndex(0), ValidatorIndex(1)]];

		let mut claim_queue = BTreeMap::new();
		claim_queue.insert(
			CoreIndex(0),
			VecDeque::from_iter(
				[
					ParaId::from(Self::CHAIN_IDS[0]),
					ParaId::from(Self::CHAIN_IDS[0]),
					ParaId::from(Self::CHAIN_IDS[0]),
				]
				.into_iter(),
			),
		);

		assert!(
			claim_queue.get(&CoreIndex(0)).unwrap().len() ==
				Self::ASYNC_BACKING_PARAMS.allowed_ancestry_len as usize
		);

		state.cores = cores;
		state.validator_groups = validator_groups;
		state.claim_queue = Some(claim_queue);

		state
	}
}

type VirtualOverseer =
	polkadot_node_subsystem_test_helpers::TestSubsystemContextHandle<CollatorProtocolMessage>;

struct TestHarness {
	virtual_overseer: VirtualOverseer,
	keystore: KeystorePtr,
}

fn test_harness<T: Future<Output = VirtualOverseer>>(
	reputation: ReputationAggregator,
	test: impl FnOnce(TestHarness) -> T,
) {
	sp_tracing::init_for_tests();

	let pool = sp_core::testing::TaskExecutor::new();

	let (context, virtual_overseer) =
		polkadot_node_subsystem_test_helpers::make_subsystem_context(pool.clone());

	let keystore = Arc::new(sc_keystore::LocalKeystore::in_memory());
	Keystore::sr25519_generate_new(
		&*keystore,
		polkadot_primitives::PARACHAIN_KEY_TYPE_ID,
		Some(&Sr25519Keyring::Alice.to_seed()),
	)
	.expect("Insert key into keystore");

	let subsystem = run_inner(
		context,
		keystore.clone(),
		crate::CollatorEvictionPolicy {
			inactive_collator: ACTIVITY_TIMEOUT,
			undeclared: DECLARE_TIMEOUT,
		},
		Metrics::default(),
		reputation,
		REPUTATION_CHANGE_TEST_INTERVAL,
	);

	let test_fut = test(TestHarness { virtual_overseer, keystore });

	futures::pin_mut!(test_fut);
	futures::pin_mut!(subsystem);

	executor::block_on(future::join(
		async move {
			let mut overseer = test_fut.await;
			overseer_signal(&mut overseer, OverseerSignal::Conclude).await;
		},
		subsystem,
	))
	.1
	.unwrap();
}

const TIMEOUT: Duration = Duration::from_millis(200);

async fn overseer_send(overseer: &mut VirtualOverseer, msg: CollatorProtocolMessage) {
	gum::trace!("Sending message:\n{:?}", &msg);
	overseer
		.send(FromOrchestra::Communication { msg })
		.timeout(TIMEOUT)
		.await
		.expect(&format!("{:?} is enough for sending messages.", TIMEOUT));
}

async fn overseer_recv(overseer: &mut VirtualOverseer) -> AllMessages {
	let msg = overseer_recv_with_timeout(overseer, TIMEOUT)
		.await
		.expect(&format!("{:?} is enough to receive messages.", TIMEOUT));

	gum::trace!("Received message:\n{:?}", &msg);

	msg
}

async fn overseer_recv_with_timeout(
	overseer: &mut VirtualOverseer,
	timeout: Duration,
) -> Option<AllMessages> {
	gum::trace!("Waiting for message...");
	overseer.recv().timeout(timeout).await
}

async fn overseer_signal(overseer: &mut VirtualOverseer, signal: OverseerSignal) {
	overseer
		.send(FromOrchestra::Signal(signal))
		.timeout(TIMEOUT)
		.await
		.expect(&format!("{:?} is more than enough for sending signals.", TIMEOUT));
}

<<<<<<< HEAD
=======
async fn respond_to_runtime_api_queries(
	virtual_overseer: &mut VirtualOverseer,
	test_state: &TestState,
	hash: Hash,
) {
	assert_matches!(
		overseer_recv(virtual_overseer).await,
		AllMessages::RuntimeApi(RuntimeApiMessage::Request(
			rp,
			RuntimeApiRequest::SessionIndexForChild(tx)
		)) => {
			assert_eq!(rp, hash);
			tx.send(Ok(test_state.session_index)).unwrap();
		}
	);

	assert_matches!(
		overseer_recv(virtual_overseer).await,
		AllMessages::RuntimeApi(RuntimeApiMessage::Request(
			rp,
			RuntimeApiRequest::AsyncBackingParams(tx)
		)) => {
			assert_eq!(rp, hash);
			tx.send(Err(ASYNC_BACKING_DISABLED_ERROR)).unwrap();
		}
	);

	assert_matches!(
		overseer_recv(virtual_overseer).await,
		AllMessages::RuntimeApi(RuntimeApiMessage::Request(
			rp,
			RuntimeApiRequest::NodeFeatures(_, tx)
		)) => {
			assert_eq!(rp, hash);
			tx.send(Ok(test_state.node_features.clone())).unwrap();
		}
	);

	assert_matches!(
		overseer_recv(virtual_overseer).await,
		AllMessages::RuntimeApi(RuntimeApiMessage::Request(
			_,
			RuntimeApiRequest::Validators(tx),
		)) => {
			let _ = tx.send(Ok(test_state.validator_public.clone()));
		}
	);

	assert_matches!(
		overseer_recv(virtual_overseer).await,
		AllMessages::RuntimeApi(RuntimeApiMessage::Request(
			rp,
			RuntimeApiRequest::ValidatorGroups(tx),
		)) => {
			assert_eq!(rp, hash);
			let _ = tx.send(Ok((
				test_state.validator_groups.clone(),
				test_state.group_rotation_info.clone(),
			)));
		}
	);

	assert_matches!(
		overseer_recv(virtual_overseer).await,
		AllMessages::RuntimeApi(RuntimeApiMessage::Request(
			rp,
			RuntimeApiRequest::AvailabilityCores(tx),
		)) => {
			assert_eq!(rp, hash);
			let _ = tx.send(Ok(test_state.cores.clone()));
		}
	);

	assert_matches!(
		overseer_recv(virtual_overseer).await,
		AllMessages::RuntimeApi(RuntimeApiMessage::Request(
			rp,
			RuntimeApiRequest::ClaimQueue(tx),
		)) => {
			assert_eq!(rp, hash);
			let _ = tx.send(Ok(test_state.claim_queue.clone()));
		}
	);
}

>>>>>>> 0e09ad44
/// Assert that the next message is a `CandidateBacking(Second())`.
async fn assert_candidate_backing_second(
	virtual_overseer: &mut VirtualOverseer,
	expected_relay_parent: Hash,
	expected_para_id: ParaId,
	expected_pov: &PoV,
	version: CollationVersion,
) -> CandidateReceipt {
	let pvd = dummy_pvd();

	// Depending on relay parent mode pvd will be either requested
	// from the Runtime API or Prospective Parachains.
	let msg = overseer_recv(virtual_overseer).await;
	match version {
		CollationVersion::V1 => assert_matches!(
			msg,
			AllMessages::RuntimeApi(RuntimeApiMessage::Request(
				hash,
				RuntimeApiRequest::PersistedValidationData(para_id, assumption, tx),
			)) => {
				assert_eq!(expected_relay_parent, hash);
				assert_eq!(expected_para_id, para_id);
				assert_eq!(OccupiedCoreAssumption::Free, assumption);
				tx.send(Ok(Some(pvd.clone()))).unwrap();
			}
		),
		CollationVersion::V2 => assert_matches!(
			msg,
			AllMessages::ProspectiveParachains(
				ProspectiveParachainsMessage::GetProspectiveValidationData(request, tx),
			) => {
				assert_eq!(expected_relay_parent, request.candidate_relay_parent);
				assert_eq!(expected_para_id, request.para_id);
				tx.send(Some(pvd.clone())).unwrap();
			}
		),
	}

	assert_matches!(
		overseer_recv(virtual_overseer).await,
		AllMessages::CandidateBacking(CandidateBackingMessage::Second(
			relay_parent,
			candidate_receipt,
			received_pvd,
			incoming_pov,
		)) => {
			assert_eq!(expected_relay_parent, relay_parent);
			assert_eq!(expected_para_id, candidate_receipt.descriptor.para_id());
			assert_eq!(*expected_pov, incoming_pov);
			assert_eq!(pvd, received_pvd);
			candidate_receipt
		}
	)
}

/// Assert that a collator got disconnected.
async fn assert_collator_disconnect(virtual_overseer: &mut VirtualOverseer, expected_peer: PeerId) {
	assert_matches!(
		overseer_recv(virtual_overseer).await,
		AllMessages::NetworkBridgeTx(NetworkBridgeTxMessage::DisconnectPeer(
			peer,
			peer_set,
		)) => {
			assert_eq!(expected_peer, peer);
			assert_eq!(PeerSet::Collation, peer_set);
		}
	);
}

/// Assert that a fetch collation request was send.
async fn assert_fetch_collation_request(
	virtual_overseer: &mut VirtualOverseer,
	relay_parent: Hash,
	para_id: ParaId,
	candidate_hash: Option<CandidateHash>,
) -> ResponseSender {
	assert_matches!(
		overseer_recv(virtual_overseer).await,
		AllMessages::NetworkBridgeTx(NetworkBridgeTxMessage::SendRequests(reqs, IfDisconnected::ImmediateError)
	) => {
		let req = reqs.into_iter().next()
			.expect("There should be exactly one request");
		match candidate_hash {
			None => assert_matches!(
				req,
				Requests::CollationFetchingV1(req) => {
					let payload = req.payload;
					assert_eq!(payload.relay_parent, relay_parent);
					assert_eq!(payload.para_id, para_id);
					req.pending_response
				}
			),
			Some(candidate_hash) => assert_matches!(
				req,
				Requests::CollationFetchingV2(req) => {
					let payload = req.payload;
					assert_eq!(payload.relay_parent, relay_parent);
					assert_eq!(payload.para_id, para_id);
					assert_eq!(payload.candidate_hash, candidate_hash);
					req.pending_response
				}
			),
		}
	})
}

/// Connect and declare a collator
async fn connect_and_declare_collator(
	virtual_overseer: &mut VirtualOverseer,
	peer: PeerId,
	collator: CollatorPair,
	para_id: ParaId,
	version: CollationVersion,
) {
	overseer_send(
		virtual_overseer,
		CollatorProtocolMessage::NetworkBridgeUpdate(NetworkBridgeEvent::PeerConnected(
			peer,
			ObservedRole::Full,
			version.into(),
			None,
		)),
	)
	.await;

	let wire_message = match version {
		CollationVersion::V1 => Versioned::V1(protocol_v1::CollatorProtocolMessage::Declare(
			collator.public(),
			para_id,
			collator.sign(&protocol_v1::declare_signature_payload(&peer)),
		)),
		CollationVersion::V2 => Versioned::V2(protocol_v2::CollatorProtocolMessage::Declare(
			collator.public(),
			para_id,
			collator.sign(&protocol_v1::declare_signature_payload(&peer)),
		)),
	};

	overseer_send(
		virtual_overseer,
		CollatorProtocolMessage::NetworkBridgeUpdate(NetworkBridgeEvent::PeerMessage(
			peer,
			wire_message,
		)),
	)
	.await;
}

/// Advertise a collation.
async fn advertise_collation(
	virtual_overseer: &mut VirtualOverseer,
	peer: PeerId,
	relay_parent: Hash,
	candidate: Option<(CandidateHash, Hash)>, // Candidate hash + parent head data hash.
) {
	let wire_message = match candidate {
		Some((candidate_hash, parent_head_data_hash)) =>
			Versioned::V2(protocol_v2::CollatorProtocolMessage::AdvertiseCollation {
				relay_parent,
				candidate_hash,
				parent_head_data_hash,
			}),
		None =>
			Versioned::V1(protocol_v1::CollatorProtocolMessage::AdvertiseCollation(relay_parent)),
	};
	overseer_send(
		virtual_overseer,
		CollatorProtocolMessage::NetworkBridgeUpdate(NetworkBridgeEvent::PeerMessage(
			peer,
			wire_message,
		)),
	)
	.await;
}

<<<<<<< HEAD
=======
// As we receive a relevant advertisement act on it and issue a collation request.
#[test]
fn act_on_advertisement() {
	let test_state = TestState::default();

	test_harness(ReputationAggregator::new(|_| true), |test_harness| async move {
		let TestHarness { mut virtual_overseer, .. } = test_harness;

		let pair = CollatorPair::generate().0;
		gum::trace!("activating");

		overseer_send(
			&mut virtual_overseer,
			CollatorProtocolMessage::NetworkBridgeUpdate(NetworkBridgeEvent::OurViewChange(
				our_view![test_state.relay_parent],
			)),
		)
		.await;

		respond_to_runtime_api_queries(&mut virtual_overseer, &test_state, test_state.relay_parent)
			.await;

		let peer_b = PeerId::random();

		connect_and_declare_collator(
			&mut virtual_overseer,
			peer_b,
			pair.clone(),
			test_state.chain_ids[0],
			CollationVersion::V1,
		)
		.await;

		advertise_collation(&mut virtual_overseer, peer_b, test_state.relay_parent, None).await;

		assert_fetch_collation_request(
			&mut virtual_overseer,
			test_state.relay_parent,
			test_state.chain_ids[0],
			None,
		)
		.await;

		virtual_overseer
	});
}

/// Tests that validator side works with v2 network protocol
/// before async backing is enabled.
#[test]
fn act_on_advertisement_v2() {
	let test_state = TestState::default();

	test_harness(ReputationAggregator::new(|_| true), |test_harness| async move {
		let TestHarness { mut virtual_overseer, .. } = test_harness;

		let pair = CollatorPair::generate().0;
		gum::trace!("activating");

		overseer_send(
			&mut virtual_overseer,
			CollatorProtocolMessage::NetworkBridgeUpdate(NetworkBridgeEvent::OurViewChange(
				our_view![test_state.relay_parent],
			)),
		)
		.await;

		respond_to_runtime_api_queries(&mut virtual_overseer, &test_state, test_state.relay_parent)
			.await;

		let peer_b = PeerId::random();

		connect_and_declare_collator(
			&mut virtual_overseer,
			peer_b,
			pair.clone(),
			test_state.chain_ids[0],
			CollationVersion::V2,
		)
		.await;

		let pov = PoV { block_data: BlockData(vec![]) };
		let mut candidate_a =
			dummy_candidate_receipt_bad_sig(dummy_hash(), Some(Default::default()));
		candidate_a.descriptor.para_id = test_state.chain_ids[0];
		candidate_a.descriptor.relay_parent = test_state.relay_parent;
		candidate_a.descriptor.persisted_validation_data_hash = dummy_pvd().hash();

		let candidate_hash = candidate_a.hash();
		let parent_head_data_hash = Hash::zero();
		// v2 advertisement.
		advertise_collation(
			&mut virtual_overseer,
			peer_b,
			test_state.relay_parent,
			Some((candidate_hash, parent_head_data_hash)),
		)
		.await;

		let response_channel = assert_fetch_collation_request(
			&mut virtual_overseer,
			test_state.relay_parent,
			test_state.chain_ids[0],
			Some(candidate_hash),
		)
		.await;

		response_channel
			.send(Ok((
				request_v1::CollationFetchingResponse::Collation(
					candidate_a.clone().into(),
					pov.clone(),
				)
				.encode(),
				ProtocolName::from(""),
			)))
			.expect("Sending response should succeed");

		assert_candidate_backing_second(
			&mut virtual_overseer,
			test_state.relay_parent,
			test_state.chain_ids[0],
			&pov,
			// Async backing isn't enabled and thus it should do it the old way.
			CollationVersion::V1,
		)
		.await;

		virtual_overseer
	});
}

>>>>>>> 0e09ad44
// Test that other subsystems may modify collators' reputations.
#[test]
fn collator_reporting_works() {
	let test_state = TestState::default();

	test_harness(ReputationAggregator::new(|_| true), |test_harness| async move {
		let TestHarness { mut virtual_overseer, .. } = test_harness;

<<<<<<< HEAD
		let head = Hash::from_low_u64_be(128);
		let head_num: u32 = 0;

		update_view(&mut virtual_overseer, &test_state, vec![(head, head_num)], 1).await;
=======
		overseer_send(
			&mut virtual_overseer,
			CollatorProtocolMessage::NetworkBridgeUpdate(NetworkBridgeEvent::OurViewChange(
				our_view![test_state.relay_parent],
			)),
		)
		.await;

		respond_to_runtime_api_queries(&mut virtual_overseer, &test_state, test_state.relay_parent)
			.await;
>>>>>>> 0e09ad44

		let peer_b = PeerId::random();
		let peer_c = PeerId::random();

		connect_and_declare_collator(
			&mut virtual_overseer,
			peer_b,
			test_state.collators[0].clone(),
			test_state.chain_ids[0],
			CollationVersion::V1,
		)
		.await;

		connect_and_declare_collator(
			&mut virtual_overseer,
			peer_c,
			test_state.collators[1].clone(),
			test_state.chain_ids[0],
			CollationVersion::V1,
		)
		.await;

		overseer_send(
			&mut virtual_overseer,
			CollatorProtocolMessage::ReportCollator(test_state.collators[0].public()),
		)
		.await;

		assert_matches!(
			overseer_recv(&mut virtual_overseer).await,
			AllMessages::NetworkBridgeTx(
				NetworkBridgeTxMessage::ReportPeer(ReportPeerMessage::Single(peer, rep)),
			) => {
				assert_eq!(peer, peer_b);
				assert_eq!(rep.value, COST_REPORT_BAD.cost_or_benefit());
			}
		);

		virtual_overseer
	});
}

// Test that we verify the signatures on `Declare` and `AdvertiseCollation` messages.
#[test]
fn collator_authentication_verification_works() {
	let test_state = TestState::default();

	test_harness(ReputationAggregator::new(|_| true), |test_harness| async move {
		let TestHarness { mut virtual_overseer, .. } = test_harness;

		let peer_b = PeerId::random();

		overseer_send(
			&mut virtual_overseer,
			CollatorProtocolMessage::NetworkBridgeUpdate(NetworkBridgeEvent::PeerConnected(
				peer_b,
				ObservedRole::Full,
				CollationVersion::V1.into(),
				None,
			)),
		)
		.await;

		// the peer sends a declare message but sign the wrong payload
		overseer_send(
			&mut virtual_overseer,
			CollatorProtocolMessage::NetworkBridgeUpdate(NetworkBridgeEvent::PeerMessage(
				peer_b,
				Versioned::V1(protocol_v1::CollatorProtocolMessage::Declare(
					test_state.collators[0].public(),
					test_state.chain_ids[0],
					test_state.collators[0].sign(&[42]),
				)),
			)),
		)
		.await;

		// it should be reported for sending a message with an invalid signature
		assert_matches!(
			overseer_recv(&mut virtual_overseer).await,
			AllMessages::NetworkBridgeTx(
				NetworkBridgeTxMessage::ReportPeer(ReportPeerMessage::Single(peer, rep)),
			) => {
				assert_eq!(peer, peer_b);
				assert_eq!(rep.value, COST_INVALID_SIGNATURE.cost_or_benefit());
			}
		);
		virtual_overseer
	});
}

/// Tests that a validator fetches only one collation at any moment of time
/// per relay parent and ignores other advertisements once a candidate gets
/// seconded.
#[test]
fn fetch_one_collation_at_a_time() {
	let test_state = TestState::default();

	test_harness(ReputationAggregator::new(|_| true), |test_harness| async move {
		let TestHarness { mut virtual_overseer, .. } = test_harness;
		let second = Hash::from_low_u64_be(test_state.relay_parent.to_low_u64_be() - 1);

		update_view(
			&mut virtual_overseer,
			&test_state,
			vec![(test_state.relay_parent, 0), (second, 1)],
			2,
		)
		.await;

<<<<<<< HEAD
=======
		// Iter over view since the order may change due to sorted invariant.
		for hash in our_view.iter() {
			respond_to_runtime_api_queries(&mut virtual_overseer, &test_state, *hash).await;
		}

>>>>>>> 0e09ad44
		let peer_b = PeerId::random();
		let peer_c = PeerId::random();

		connect_and_declare_collator(
			&mut virtual_overseer,
			peer_b,
			test_state.collators[0].clone(),
			test_state.chain_ids[0],
			CollationVersion::V1,
		)
		.await;

		connect_and_declare_collator(
			&mut virtual_overseer,
			peer_c,
			test_state.collators[1].clone(),
			test_state.chain_ids[0],
			CollationVersion::V1,
		)
		.await;

		advertise_collation(&mut virtual_overseer, peer_b, test_state.relay_parent, None).await;
		advertise_collation(&mut virtual_overseer, peer_c, test_state.relay_parent, None).await;

		let response_channel = assert_fetch_collation_request(
			&mut virtual_overseer,
			test_state.relay_parent,
			test_state.chain_ids[0],
			None,
		)
		.await;

		assert!(
			overseer_recv_with_timeout(&mut &mut virtual_overseer, Duration::from_millis(30)).await.is_none(),
			"There should not be sent any other PoV request while the first one wasn't finished or timed out.",
		);

		let pov = PoV { block_data: BlockData(vec![]) };
		let mut candidate_a =
			dummy_candidate_receipt_bad_sig(dummy_hash(), Some(Default::default()));
		candidate_a.descriptor.para_id = test_state.chain_ids[0];
		candidate_a.descriptor.relay_parent = test_state.relay_parent;
		candidate_a.descriptor.persisted_validation_data_hash = dummy_pvd().hash();
		response_channel
			.send(Ok((
				request_v1::CollationFetchingResponse::Collation(
					candidate_a.clone().into(),
					pov.clone(),
				)
				.encode(),
				ProtocolName::from(""),
			)))
			.expect("Sending response should succeed");

		assert_candidate_backing_second(
			&mut virtual_overseer,
			test_state.relay_parent,
			test_state.chain_ids[0],
			&pov,
			CollationVersion::V1,
		)
		.await;

		// Ensure the subsystem is polled.
		test_helpers::Yield::new().await;

		// Second collation is not requested since there's already seconded one.
		assert_matches!(virtual_overseer.recv().now_or_never(), None);

		virtual_overseer
	})
}

/// Tests that a validator starts fetching next queued collations on [`MAX_UNSHARED_DOWNLOAD_TIME`]
/// timeout and in case of an error.
#[test]
fn fetches_next_collation() {
	let test_state = TestState::with_one_scheduled_para();

	test_harness(ReputationAggregator::new(|_| true), |test_harness| async move {
		let TestHarness { mut virtual_overseer, .. } = test_harness;

		let second = Hash::random();

		update_view(
			&mut virtual_overseer,
			&test_state,
			vec![(test_state.relay_parent, 0), (second, 1)],
			2,
		)
		.await;

<<<<<<< HEAD
=======
		for hash in our_view.iter() {
			respond_to_runtime_api_queries(&mut virtual_overseer, &test_state, *hash).await;
		}

>>>>>>> 0e09ad44
		let peer_b = PeerId::random();
		let peer_c = PeerId::random();
		let peer_d = PeerId::random();

		connect_and_declare_collator(
			&mut virtual_overseer,
			peer_b,
			test_state.collators[2].clone(),
			test_state.chain_ids[0],
			CollationVersion::V1,
		)
		.await;

		connect_and_declare_collator(
			&mut virtual_overseer,
			peer_c,
			test_state.collators[3].clone(),
			test_state.chain_ids[0],
			CollationVersion::V1,
		)
		.await;

		connect_and_declare_collator(
			&mut virtual_overseer,
			peer_d,
			test_state.collators[4].clone(),
			test_state.chain_ids[0],
			CollationVersion::V1,
		)
		.await;

		advertise_collation(&mut virtual_overseer, peer_b, second, None).await;
		advertise_collation(&mut virtual_overseer, peer_c, second, None).await;
		advertise_collation(&mut virtual_overseer, peer_d, second, None).await;

		// Dropping the response channel should lead to fetching the second collation.
		assert_fetch_collation_request(
			&mut virtual_overseer,
			second,
			test_state.chain_ids[0],
			None,
		)
		.await;

		let response_channel_non_exclusive = assert_fetch_collation_request(
			&mut virtual_overseer,
			second,
			test_state.chain_ids[0],
			None,
		)
		.await;

		// Third collator should receive response after that timeout:
		Delay::new(MAX_UNSHARED_DOWNLOAD_TIME + Duration::from_millis(50)).await;

		let response_channel = assert_fetch_collation_request(
			&mut virtual_overseer,
			second,
			test_state.chain_ids[0],
			None,
		)
		.await;

		let pov = PoV { block_data: BlockData(vec![1]) };
		let mut candidate_a =
			dummy_candidate_receipt_bad_sig(dummy_hash(), Some(Default::default()));
		candidate_a.descriptor.para_id = test_state.chain_ids[0];
		candidate_a.descriptor.relay_parent = second;
		candidate_a.descriptor.persisted_validation_data_hash = dummy_pvd().hash();

		// First request finishes now:
		response_channel_non_exclusive
			.send(Ok((
				request_v1::CollationFetchingResponse::Collation(
					candidate_a.clone().into(),
					pov.clone(),
				)
				.encode(),
				ProtocolName::from(""),
			)))
			.expect("Sending response should succeed");

		response_channel
			.send(Ok((
				request_v1::CollationFetchingResponse::Collation(
					candidate_a.clone().into(),
					pov.clone(),
				)
				.encode(),
				ProtocolName::from(""),
			)))
			.expect("Sending response should succeed");

		assert_candidate_backing_second(
			&mut virtual_overseer,
			second,
			test_state.chain_ids[0],
			&pov,
			CollationVersion::V1,
		)
		.await;

		virtual_overseer
	});
}

#[test]
fn reject_connection_to_next_group() {
	let test_state = TestState::default();

	test_harness(ReputationAggregator::new(|_| true), |test_harness| async move {
		let TestHarness { mut virtual_overseer, .. } = test_harness;

<<<<<<< HEAD
		update_view(&mut virtual_overseer, &test_state, vec![(test_state.relay_parent, 0)], 1)
=======
		overseer_send(
			&mut virtual_overseer,
			CollatorProtocolMessage::NetworkBridgeUpdate(NetworkBridgeEvent::OurViewChange(
				our_view![test_state.relay_parent],
			)),
		)
		.await;

		respond_to_runtime_api_queries(&mut virtual_overseer, &test_state, test_state.relay_parent)
>>>>>>> 0e09ad44
			.await;

		let peer_b = PeerId::random();

		connect_and_declare_collator(
			&mut virtual_overseer,
			peer_b,
			test_state.collators[0].clone(),
			test_state.chain_ids[1], // next, not current `para_id`
			CollationVersion::V1,
		)
		.await;

		assert_matches!(
			overseer_recv(&mut virtual_overseer).await,
			AllMessages::NetworkBridgeTx(NetworkBridgeTxMessage::ReportPeer(
				ReportPeerMessage::Single(peer, rep),
			)) => {
				assert_eq!(peer, peer_b);
				assert_eq!(rep.value, COST_UNNEEDED_COLLATOR.cost_or_benefit());
			}
		);

		assert_collator_disconnect(&mut virtual_overseer, peer_b).await;

		virtual_overseer
	})
}

// Ensure that we fetch a second collation, after the first checked collation was found to be
// invalid.
#[test]
fn fetch_next_collation_on_invalid_collation() {
	let test_state = TestState::default();

	test_harness(ReputationAggregator::new(|_| true), |test_harness| async move {
		let TestHarness { mut virtual_overseer, .. } = test_harness;

		let second = Hash::from_low_u64_be(test_state.relay_parent.to_low_u64_be() - 1);

		update_view(
			&mut virtual_overseer,
			&test_state,
			vec![(test_state.relay_parent, 0), (second, 1)],
			2,
		)
		.await;

<<<<<<< HEAD
=======
		for hash in our_view.iter() {
			respond_to_runtime_api_queries(&mut virtual_overseer, &test_state, *hash).await;
		}

>>>>>>> 0e09ad44
		let peer_b = PeerId::random();
		let peer_c = PeerId::random();

		connect_and_declare_collator(
			&mut virtual_overseer,
			peer_b,
			test_state.collators[0].clone(),
			test_state.chain_ids[0],
			CollationVersion::V1,
		)
		.await;

		connect_and_declare_collator(
			&mut virtual_overseer,
			peer_c,
			test_state.collators[1].clone(),
			test_state.chain_ids[0],
			CollationVersion::V1,
		)
		.await;

		advertise_collation(&mut virtual_overseer, peer_b, test_state.relay_parent, None).await;
		advertise_collation(&mut virtual_overseer, peer_c, test_state.relay_parent, None).await;

		let response_channel = assert_fetch_collation_request(
			&mut virtual_overseer,
			test_state.relay_parent,
			test_state.chain_ids[0],
			None,
		)
		.await;

		let pov = PoV { block_data: BlockData(vec![]) };
		let mut candidate_a =
			dummy_candidate_receipt_bad_sig(dummy_hash(), Some(Default::default()));
		candidate_a.descriptor.para_id = test_state.chain_ids[0];
		candidate_a.descriptor.relay_parent = test_state.relay_parent;
		candidate_a.descriptor.persisted_validation_data_hash = dummy_pvd().hash();
		response_channel
			.send(Ok((
				request_v1::CollationFetchingResponse::Collation(
					candidate_a.clone().into(),
					pov.clone(),
				)
				.encode(),
				ProtocolName::from(""),
			)))
			.expect("Sending response should succeed");

		let receipt = assert_candidate_backing_second(
			&mut virtual_overseer,
			test_state.relay_parent,
			test_state.chain_ids[0],
			&pov,
			CollationVersion::V1,
		)
		.await;

		// Inform that the candidate was invalid.
		overseer_send(
			&mut virtual_overseer,
			CollatorProtocolMessage::Invalid(test_state.relay_parent, receipt),
		)
		.await;

		assert_matches!(
			overseer_recv(&mut virtual_overseer).await,
			AllMessages::NetworkBridgeTx(NetworkBridgeTxMessage::ReportPeer(
				ReportPeerMessage::Single(peer, rep),
			)) => {
				assert_eq!(peer, peer_b);
				assert_eq!(rep.value, COST_REPORT_BAD.cost_or_benefit());
			}
		);

		// We should see a request for another collation.
		assert_fetch_collation_request(
			&mut virtual_overseer,
			test_state.relay_parent,
			test_state.chain_ids[0],
			None,
		)
		.await;

		virtual_overseer
	});
}

#[test]
fn inactive_disconnected() {
	let test_state = TestState::default();

	test_harness(ReputationAggregator::new(|_| true), |test_harness| async move {
		let TestHarness { mut virtual_overseer, .. } = test_harness;

		let pair = CollatorPair::generate().0;

<<<<<<< HEAD
		update_view(&mut virtual_overseer, &test_state, vec![(test_state.relay_parent, 0)], 1)
=======
		let hash_a = test_state.relay_parent;

		overseer_send(
			&mut virtual_overseer,
			CollatorProtocolMessage::NetworkBridgeUpdate(NetworkBridgeEvent::OurViewChange(
				our_view![hash_a],
			)),
		)
		.await;

		respond_to_runtime_api_queries(&mut virtual_overseer, &test_state, test_state.relay_parent)
>>>>>>> 0e09ad44
			.await;

		let peer_b = PeerId::random();

		connect_and_declare_collator(
			&mut virtual_overseer,
			peer_b,
			pair.clone(),
			test_state.chain_ids[0],
			CollationVersion::V1,
		)
		.await;
		advertise_collation(&mut virtual_overseer, peer_b, test_state.relay_parent, None).await;

		assert_fetch_collation_request(
			&mut virtual_overseer,
			test_state.relay_parent,
			test_state.chain_ids[0],
			None,
		)
		.await;

		Delay::new(ACTIVITY_TIMEOUT * 3).await;

		assert_collator_disconnect(&mut virtual_overseer, peer_b).await;
		virtual_overseer
	});
}

#[test]
fn activity_extends_life() {
	let test_state = TestState::with_one_scheduled_para();

	test_harness(ReputationAggregator::new(|_| true), |test_harness| async move {
		let TestHarness { mut virtual_overseer, .. } = test_harness;

		let pair = CollatorPair::generate().0;

		let hash_a = Hash::from_low_u64_be(12);
		let hash_b = Hash::from_low_u64_be(11);
		let hash_c = Hash::from_low_u64_be(10);

		update_view(
			&mut virtual_overseer,
			&test_state,
			vec![(hash_a, 0), (hash_b, 1), (hash_c, 2)],
			3,
		)
		.await;

<<<<<<< HEAD
=======
		for hash in our_view.iter() {
			respond_to_runtime_api_queries(&mut virtual_overseer, &test_state, *hash).await;
		}

>>>>>>> 0e09ad44
		let peer_b = PeerId::random();

		connect_and_declare_collator(
			&mut virtual_overseer,
			peer_b,
			pair.clone(),
			test_state.chain_ids[0],
			CollationVersion::V1,
		)
		.await;

		Delay::new(ACTIVITY_TIMEOUT * 2 / 3).await;

		advertise_collation(&mut virtual_overseer, peer_b, hash_a, None).await;

		assert_fetch_collation_request(
			&mut virtual_overseer,
			hash_a,
			test_state.chain_ids[0],
			None,
		)
		.await;

		Delay::new(ACTIVITY_TIMEOUT * 2 / 3).await;

		advertise_collation(&mut virtual_overseer, peer_b, hash_b, None).await;

		assert_fetch_collation_request(
			&mut virtual_overseer,
			hash_b,
			test_state.chain_ids[0],
			None,
		)
		.await;

		Delay::new(ACTIVITY_TIMEOUT * 2 / 3).await;

		advertise_collation(&mut virtual_overseer, peer_b, hash_c, None).await;

		assert_fetch_collation_request(
			&mut virtual_overseer,
			hash_c,
			test_state.chain_ids[0],
			None,
		)
		.await;

		Delay::new(ACTIVITY_TIMEOUT * 3 / 2).await;

		assert_collator_disconnect(&mut virtual_overseer, peer_b).await;

		virtual_overseer
	});
}

#[test]
fn disconnect_if_no_declare() {
	let test_state = TestState::default();

	test_harness(ReputationAggregator::new(|_| true), |test_harness| async move {
		let TestHarness { mut virtual_overseer, .. } = test_harness;

<<<<<<< HEAD
		update_view(&mut virtual_overseer, &test_state, vec![(test_state.relay_parent, 0)], 1)
=======
		overseer_send(
			&mut virtual_overseer,
			CollatorProtocolMessage::NetworkBridgeUpdate(NetworkBridgeEvent::OurViewChange(
				our_view![test_state.relay_parent],
			)),
		)
		.await;

		respond_to_runtime_api_queries(&mut virtual_overseer, &test_state, test_state.relay_parent)
>>>>>>> 0e09ad44
			.await;

		let peer_b = PeerId::random();

		overseer_send(
			&mut virtual_overseer,
			CollatorProtocolMessage::NetworkBridgeUpdate(NetworkBridgeEvent::PeerConnected(
				peer_b,
				ObservedRole::Full,
				CollationVersion::V1.into(),
				None,
			)),
		)
		.await;

		assert_collator_disconnect(&mut virtual_overseer, peer_b).await;

		virtual_overseer
	})
}

#[test]
fn disconnect_if_wrong_declare() {
	let test_state = TestState::default();

	test_harness(ReputationAggregator::new(|_| true), |test_harness| async move {
		let TestHarness { mut virtual_overseer, .. } = test_harness;
		let pair = CollatorPair::generate().0;
<<<<<<< HEAD
=======

		overseer_send(
			&mut virtual_overseer,
			CollatorProtocolMessage::NetworkBridgeUpdate(NetworkBridgeEvent::OurViewChange(
				our_view![test_state.relay_parent],
			)),
		)
		.await;

		respond_to_runtime_api_queries(&mut virtual_overseer, &test_state, test_state.relay_parent)
			.await;

>>>>>>> 0e09ad44
		let peer_b = PeerId::random();

		update_view(&mut virtual_overseer, &test_state, vec![(test_state.relay_parent, 0)], 1)
			.await;

		overseer_send(
			&mut virtual_overseer,
			CollatorProtocolMessage::NetworkBridgeUpdate(NetworkBridgeEvent::PeerConnected(
				peer_b,
				ObservedRole::Full,
				CollationVersion::V1.into(),
				None,
			)),
		)
		.await;

		overseer_send(
			&mut virtual_overseer,
			CollatorProtocolMessage::NetworkBridgeUpdate(NetworkBridgeEvent::PeerMessage(
				peer_b,
				Versioned::V1(protocol_v1::CollatorProtocolMessage::Declare(
					pair.public(),
					ParaId::from(69),
					pair.sign(&protocol_v1::declare_signature_payload(&peer_b)),
				)),
			)),
		)
		.await;

		assert_matches!(
			overseer_recv(&mut virtual_overseer).await,
			AllMessages::NetworkBridgeTx(NetworkBridgeTxMessage::ReportPeer(
				ReportPeerMessage::Single(peer, rep),
			)) => {
				assert_eq!(peer, peer_b);
				assert_eq!(rep.value, COST_UNNEEDED_COLLATOR.cost_or_benefit());
			}
		);

		assert_collator_disconnect(&mut virtual_overseer, peer_b).await;

		virtual_overseer
	})
}

#[test]
fn delay_reputation_change() {
	let test_state = TestState::default();

	test_harness(ReputationAggregator::new(|_| false), |test_harness| async move {
		let TestHarness { mut virtual_overseer, .. } = test_harness;
		let pair = CollatorPair::generate().0;
<<<<<<< HEAD
=======

		overseer_send(
			&mut virtual_overseer,
			CollatorProtocolMessage::NetworkBridgeUpdate(NetworkBridgeEvent::OurViewChange(
				our_view![test_state.relay_parent],
			)),
		)
		.await;

		respond_to_runtime_api_queries(&mut virtual_overseer, &test_state, test_state.relay_parent)
			.await;

>>>>>>> 0e09ad44
		let peer_b = PeerId::random();

		update_view(&mut virtual_overseer, &test_state, vec![(test_state.relay_parent, 0)], 1)
			.await;

		overseer_send(
			&mut virtual_overseer,
			CollatorProtocolMessage::NetworkBridgeUpdate(NetworkBridgeEvent::PeerConnected(
				peer_b,
				ObservedRole::Full,
				CollationVersion::V1.into(),
				None,
			)),
		)
		.await;

		overseer_send(
			&mut virtual_overseer,
			CollatorProtocolMessage::NetworkBridgeUpdate(NetworkBridgeEvent::PeerMessage(
				peer_b,
				Versioned::V1(protocol_v1::CollatorProtocolMessage::Declare(
					pair.public(),
					ParaId::from(69),
					pair.sign(&protocol_v1::declare_signature_payload(&peer_b)),
				)),
			)),
		)
		.await;

		overseer_send(
			&mut virtual_overseer,
			CollatorProtocolMessage::NetworkBridgeUpdate(NetworkBridgeEvent::PeerMessage(
				peer_b,
				Versioned::V1(protocol_v1::CollatorProtocolMessage::Declare(
					pair.public(),
					ParaId::from(69),
					pair.sign(&protocol_v1::declare_signature_payload(&peer_b)),
				)),
			)),
		)
		.await;

		// Wait enough to fire reputation delay
		futures_timer::Delay::new(REPUTATION_CHANGE_TEST_INTERVAL).await;

		loop {
			match overseer_recv(&mut virtual_overseer).await {
				AllMessages::NetworkBridgeTx(NetworkBridgeTxMessage::DisconnectPeer(_, _)) => {
					gum::trace!("`Disconnecting inactive peer` message skipped");
					continue
				},
				AllMessages::NetworkBridgeTx(NetworkBridgeTxMessage::ReportPeer(
					ReportPeerMessage::Batch(v),
				)) => {
					let mut expected_change = HashMap::new();
					for rep in vec![COST_UNNEEDED_COLLATOR, COST_UNNEEDED_COLLATOR] {
						add_reputation(&mut expected_change, peer_b, rep);
					}
					assert_eq!(v, expected_change);
					break
				},
				_ => panic!("Message should be either `DisconnectPeer` or `ReportPeer`"),
			}
		}

		virtual_overseer
	})
}

#[test]
fn view_change_clears_old_collators() {
	let mut test_state = TestState::default();

	test_harness(ReputationAggregator::new(|_| true), |test_harness| async move {
		let TestHarness { mut virtual_overseer, .. } = test_harness;

		let pair = CollatorPair::generate().0;

<<<<<<< HEAD
		let peer = PeerId::random();
=======
		overseer_send(
			&mut virtual_overseer,
			CollatorProtocolMessage::NetworkBridgeUpdate(NetworkBridgeEvent::OurViewChange(
				our_view![test_state.relay_parent],
			)),
		)
		.await;

		respond_to_runtime_api_queries(&mut virtual_overseer, &test_state, test_state.relay_parent)
			.await;
>>>>>>> 0e09ad44

		update_view(&mut virtual_overseer, &test_state, vec![(test_state.relay_parent, 0)], 1)
			.await;

		connect_and_declare_collator(
			&mut virtual_overseer,
			peer,
			pair.clone(),
			test_state.chain_ids[0],
			CollationVersion::V1,
		)
		.await;

		test_state.group_rotation_info = test_state.group_rotation_info.bump_rotation();
<<<<<<< HEAD
=======
		respond_to_runtime_api_queries(&mut virtual_overseer, &test_state, hash_b).await;
>>>>>>> 0e09ad44

		update_view(&mut virtual_overseer, &test_state, vec![], 0).await;

		assert_collator_disconnect(&mut virtual_overseer, peer).await;

		virtual_overseer
	})
}<|MERGE_RESOLUTION|>--- conflicted
+++ resolved
@@ -43,12 +43,8 @@
 use polkadot_primitives::{
 	node_features,
 	vstaging::{CandidateReceiptV2 as CandidateReceipt, CoreState, OccupiedCore},
-<<<<<<< HEAD
 	AsyncBackingParams, CollatorPair, CoreIndex, GroupIndex, GroupRotationInfo, HeadData,
-=======
-	CollatorPair, CoreIndex, GroupIndex, GroupRotationInfo, HeadData, NodeFeatures,
->>>>>>> 0e09ad44
-	PersistedValidationData, ScheduledCore, ValidatorId, ValidatorIndex,
+	NodeFeatures, PersistedValidationData, ScheduledCore, ValidatorId, ValidatorIndex,
 };
 use polkadot_primitives_test_helpers::{
 	dummy_candidate_descriptor, dummy_candidate_receipt_bad_sig, dummy_hash,
@@ -78,14 +74,9 @@
 	validator_groups: Vec<Vec<ValidatorIndex>>,
 	group_rotation_info: GroupRotationInfo,
 	cores: Vec<CoreState>,
-<<<<<<< HEAD
-	claim_queue: Option<BTreeMap<CoreIndex, VecDeque<ParaId>>>,
-	async_backing_params: AsyncBackingParams,
-=======
 	claim_queue: BTreeMap<CoreIndex, VecDeque<ParaId>>,
 	node_features: NodeFeatures,
 	session_index: SessionIndex,
->>>>>>> 0e09ad44
 }
 
 impl Default for TestState {
@@ -145,12 +136,7 @@
 				.collect(),
 		);
 		claim_queue.insert(CoreIndex(1), VecDeque::new());
-		claim_queue.insert(
-			CoreIndex(2),
-			iter::repeat(ParaId::from(Self::CHAIN_IDS[1]))
-				.take(Self::ASYNC_BACKING_PARAMS.allowed_ancestry_len as usize)
-				.collect(),
-		);
+		claim_queue.insert(CoreIndex(2), [chain_ids[1]].into_iter().collect());
 
 		let mut node_features = NodeFeatures::EMPTY;
 		node_features.resize(node_features::FeatureIndex::CandidateReceiptV2 as usize + 1, false);
@@ -164,14 +150,9 @@
 			validator_groups,
 			group_rotation_info,
 			cores,
-<<<<<<< HEAD
-			claim_queue: Some(claim_queue),
-			async_backing_params: Self::ASYNC_BACKING_PARAMS,
-=======
 			claim_queue,
 			node_features,
 			session_index: 1,
->>>>>>> 0e09ad44
 		}
 	}
 }
@@ -266,6 +247,96 @@
 	}
 }
 
+impl TestState {
+	const CHAIN_IDS: [u32; 2] = [1, 2];
+	const ASYNC_BACKING_PARAMS: AsyncBackingParams =
+		AsyncBackingParams { max_candidate_depth: 4, allowed_ancestry_len: 3 };
+
+	fn with_shared_core() -> Self {
+		let mut state = Self::default();
+
+		let cores = vec![
+			CoreState::Scheduled(ScheduledCore {
+				para_id: ParaId::from(Self::CHAIN_IDS[0]),
+				collator: None,
+			}),
+			CoreState::Free,
+		];
+
+		let mut claim_queue = BTreeMap::new();
+		claim_queue.insert(
+			CoreIndex(0),
+			VecDeque::from_iter(
+				[
+					ParaId::from(Self::CHAIN_IDS[1]),
+					ParaId::from(Self::CHAIN_IDS[0]),
+					ParaId::from(Self::CHAIN_IDS[0]),
+				]
+				.into_iter(),
+			),
+		);
+
+		assert!(
+			claim_queue.get(&CoreIndex(0)).unwrap().len() ==
+				Self::ASYNC_BACKING_PARAMS.allowed_ancestry_len as usize
+		);
+
+		state.cores = cores;
+		state.claim_queue = Some(claim_queue);
+
+		state
+	}
+
+	fn without_claim_queue() -> Self {
+		let mut state = Self::default();
+		state.claim_queue = None;
+		state.cores = vec![
+			CoreState::Scheduled(ScheduledCore {
+				para_id: ParaId::from(Self::CHAIN_IDS[0]),
+				collator: None,
+			}),
+			CoreState::Free,
+		];
+
+		state
+	}
+
+	fn with_one_scheduled_para() -> Self {
+		let mut state = Self::default();
+
+		let cores = vec![CoreState::Scheduled(ScheduledCore {
+			para_id: ParaId::from(Self::CHAIN_IDS[0]),
+			collator: None,
+		})];
+
+		let validator_groups = vec![vec![ValidatorIndex(0), ValidatorIndex(1)]];
+
+		let mut claim_queue = BTreeMap::new();
+		claim_queue.insert(
+			CoreIndex(0),
+			VecDeque::from_iter(
+				[
+					ParaId::from(Self::CHAIN_IDS[0]),
+					ParaId::from(Self::CHAIN_IDS[0]),
+					ParaId::from(Self::CHAIN_IDS[0]),
+				]
+				.into_iter(),
+			),
+		);
+
+		assert!(
+			claim_queue.get(&CoreIndex(0)).unwrap().len() ==
+				Self::ASYNC_BACKING_PARAMS.allowed_ancestry_len as usize
+		);
+
+		state.cores = cores;
+		state.validator_groups = validator_groups;
+		state.claim_queue = Some(claim_queue);
+
+		state
+	}
+}
+
 type VirtualOverseer =
 	polkadot_node_subsystem_test_helpers::TestSubsystemContextHandle<CollatorProtocolMessage>;
 
@@ -358,8 +429,6 @@
 		.expect(&format!("{:?} is more than enough for sending signals.", TIMEOUT));
 }
 
-<<<<<<< HEAD
-=======
 async fn respond_to_runtime_api_queries(
 	virtual_overseer: &mut VirtualOverseer,
 	test_state: &TestState,
@@ -445,7 +514,6 @@
 	);
 }
 
->>>>>>> 0e09ad44
 /// Assert that the next message is a `CandidateBacking(Second())`.
 async fn assert_candidate_backing_second(
 	virtual_overseer: &mut VirtualOverseer,
@@ -621,141 +689,6 @@
 	.await;
 }
 
-<<<<<<< HEAD
-=======
-// As we receive a relevant advertisement act on it and issue a collation request.
-#[test]
-fn act_on_advertisement() {
-	let test_state = TestState::default();
-
-	test_harness(ReputationAggregator::new(|_| true), |test_harness| async move {
-		let TestHarness { mut virtual_overseer, .. } = test_harness;
-
-		let pair = CollatorPair::generate().0;
-		gum::trace!("activating");
-
-		overseer_send(
-			&mut virtual_overseer,
-			CollatorProtocolMessage::NetworkBridgeUpdate(NetworkBridgeEvent::OurViewChange(
-				our_view![test_state.relay_parent],
-			)),
-		)
-		.await;
-
-		respond_to_runtime_api_queries(&mut virtual_overseer, &test_state, test_state.relay_parent)
-			.await;
-
-		let peer_b = PeerId::random();
-
-		connect_and_declare_collator(
-			&mut virtual_overseer,
-			peer_b,
-			pair.clone(),
-			test_state.chain_ids[0],
-			CollationVersion::V1,
-		)
-		.await;
-
-		advertise_collation(&mut virtual_overseer, peer_b, test_state.relay_parent, None).await;
-
-		assert_fetch_collation_request(
-			&mut virtual_overseer,
-			test_state.relay_parent,
-			test_state.chain_ids[0],
-			None,
-		)
-		.await;
-
-		virtual_overseer
-	});
-}
-
-/// Tests that validator side works with v2 network protocol
-/// before async backing is enabled.
-#[test]
-fn act_on_advertisement_v2() {
-	let test_state = TestState::default();
-
-	test_harness(ReputationAggregator::new(|_| true), |test_harness| async move {
-		let TestHarness { mut virtual_overseer, .. } = test_harness;
-
-		let pair = CollatorPair::generate().0;
-		gum::trace!("activating");
-
-		overseer_send(
-			&mut virtual_overseer,
-			CollatorProtocolMessage::NetworkBridgeUpdate(NetworkBridgeEvent::OurViewChange(
-				our_view![test_state.relay_parent],
-			)),
-		)
-		.await;
-
-		respond_to_runtime_api_queries(&mut virtual_overseer, &test_state, test_state.relay_parent)
-			.await;
-
-		let peer_b = PeerId::random();
-
-		connect_and_declare_collator(
-			&mut virtual_overseer,
-			peer_b,
-			pair.clone(),
-			test_state.chain_ids[0],
-			CollationVersion::V2,
-		)
-		.await;
-
-		let pov = PoV { block_data: BlockData(vec![]) };
-		let mut candidate_a =
-			dummy_candidate_receipt_bad_sig(dummy_hash(), Some(Default::default()));
-		candidate_a.descriptor.para_id = test_state.chain_ids[0];
-		candidate_a.descriptor.relay_parent = test_state.relay_parent;
-		candidate_a.descriptor.persisted_validation_data_hash = dummy_pvd().hash();
-
-		let candidate_hash = candidate_a.hash();
-		let parent_head_data_hash = Hash::zero();
-		// v2 advertisement.
-		advertise_collation(
-			&mut virtual_overseer,
-			peer_b,
-			test_state.relay_parent,
-			Some((candidate_hash, parent_head_data_hash)),
-		)
-		.await;
-
-		let response_channel = assert_fetch_collation_request(
-			&mut virtual_overseer,
-			test_state.relay_parent,
-			test_state.chain_ids[0],
-			Some(candidate_hash),
-		)
-		.await;
-
-		response_channel
-			.send(Ok((
-				request_v1::CollationFetchingResponse::Collation(
-					candidate_a.clone().into(),
-					pov.clone(),
-				)
-				.encode(),
-				ProtocolName::from(""),
-			)))
-			.expect("Sending response should succeed");
-
-		assert_candidate_backing_second(
-			&mut virtual_overseer,
-			test_state.relay_parent,
-			test_state.chain_ids[0],
-			&pov,
-			// Async backing isn't enabled and thus it should do it the old way.
-			CollationVersion::V1,
-		)
-		.await;
-
-		virtual_overseer
-	});
-}
-
->>>>>>> 0e09ad44
 // Test that other subsystems may modify collators' reputations.
 #[test]
 fn collator_reporting_works() {
@@ -764,23 +697,10 @@
 	test_harness(ReputationAggregator::new(|_| true), |test_harness| async move {
 		let TestHarness { mut virtual_overseer, .. } = test_harness;
 
-<<<<<<< HEAD
 		let head = Hash::from_low_u64_be(128);
 		let head_num: u32 = 0;
 
 		update_view(&mut virtual_overseer, &test_state, vec![(head, head_num)], 1).await;
-=======
-		overseer_send(
-			&mut virtual_overseer,
-			CollatorProtocolMessage::NetworkBridgeUpdate(NetworkBridgeEvent::OurViewChange(
-				our_view![test_state.relay_parent],
-			)),
-		)
-		.await;
-
-		respond_to_runtime_api_queries(&mut virtual_overseer, &test_state, test_state.relay_parent)
-			.await;
->>>>>>> 0e09ad44
 
 		let peer_b = PeerId::random();
 		let peer_c = PeerId::random();
@@ -891,14 +811,6 @@
 		)
 		.await;
 
-<<<<<<< HEAD
-=======
-		// Iter over view since the order may change due to sorted invariant.
-		for hash in our_view.iter() {
-			respond_to_runtime_api_queries(&mut virtual_overseer, &test_state, *hash).await;
-		}
-
->>>>>>> 0e09ad44
 		let peer_b = PeerId::random();
 		let peer_c = PeerId::random();
 
@@ -991,13 +903,6 @@
 		)
 		.await;
 
-<<<<<<< HEAD
-=======
-		for hash in our_view.iter() {
-			respond_to_runtime_api_queries(&mut virtual_overseer, &test_state, *hash).await;
-		}
-
->>>>>>> 0e09ad44
 		let peer_b = PeerId::random();
 		let peer_c = PeerId::random();
 		let peer_d = PeerId::random();
@@ -1111,19 +1016,7 @@
 	test_harness(ReputationAggregator::new(|_| true), |test_harness| async move {
 		let TestHarness { mut virtual_overseer, .. } = test_harness;
 
-<<<<<<< HEAD
 		update_view(&mut virtual_overseer, &test_state, vec![(test_state.relay_parent, 0)], 1)
-=======
-		overseer_send(
-			&mut virtual_overseer,
-			CollatorProtocolMessage::NetworkBridgeUpdate(NetworkBridgeEvent::OurViewChange(
-				our_view![test_state.relay_parent],
-			)),
-		)
-		.await;
-
-		respond_to_runtime_api_queries(&mut virtual_overseer, &test_state, test_state.relay_parent)
->>>>>>> 0e09ad44
 			.await;
 
 		let peer_b = PeerId::random();
@@ -1172,13 +1065,6 @@
 		)
 		.await;
 
-<<<<<<< HEAD
-=======
-		for hash in our_view.iter() {
-			respond_to_runtime_api_queries(&mut virtual_overseer, &test_state, *hash).await;
-		}
-
->>>>>>> 0e09ad44
 		let peer_b = PeerId::random();
 		let peer_c = PeerId::random();
 
@@ -1276,21 +1162,7 @@
 
 		let pair = CollatorPair::generate().0;
 
-<<<<<<< HEAD
 		update_view(&mut virtual_overseer, &test_state, vec![(test_state.relay_parent, 0)], 1)
-=======
-		let hash_a = test_state.relay_parent;
-
-		overseer_send(
-			&mut virtual_overseer,
-			CollatorProtocolMessage::NetworkBridgeUpdate(NetworkBridgeEvent::OurViewChange(
-				our_view![hash_a],
-			)),
-		)
-		.await;
-
-		respond_to_runtime_api_queries(&mut virtual_overseer, &test_state, test_state.relay_parent)
->>>>>>> 0e09ad44
 			.await;
 
 		let peer_b = PeerId::random();
@@ -1341,13 +1213,6 @@
 		)
 		.await;
 
-<<<<<<< HEAD
-=======
-		for hash in our_view.iter() {
-			respond_to_runtime_api_queries(&mut virtual_overseer, &test_state, *hash).await;
-		}
-
->>>>>>> 0e09ad44
 		let peer_b = PeerId::random();
 
 		connect_and_declare_collator(
@@ -1410,19 +1275,7 @@
 	test_harness(ReputationAggregator::new(|_| true), |test_harness| async move {
 		let TestHarness { mut virtual_overseer, .. } = test_harness;
 
-<<<<<<< HEAD
 		update_view(&mut virtual_overseer, &test_state, vec![(test_state.relay_parent, 0)], 1)
-=======
-		overseer_send(
-			&mut virtual_overseer,
-			CollatorProtocolMessage::NetworkBridgeUpdate(NetworkBridgeEvent::OurViewChange(
-				our_view![test_state.relay_parent],
-			)),
-		)
-		.await;
-
-		respond_to_runtime_api_queries(&mut virtual_overseer, &test_state, test_state.relay_parent)
->>>>>>> 0e09ad44
 			.await;
 
 		let peer_b = PeerId::random();
@@ -1451,21 +1304,6 @@
 	test_harness(ReputationAggregator::new(|_| true), |test_harness| async move {
 		let TestHarness { mut virtual_overseer, .. } = test_harness;
 		let pair = CollatorPair::generate().0;
-<<<<<<< HEAD
-=======
-
-		overseer_send(
-			&mut virtual_overseer,
-			CollatorProtocolMessage::NetworkBridgeUpdate(NetworkBridgeEvent::OurViewChange(
-				our_view![test_state.relay_parent],
-			)),
-		)
-		.await;
-
-		respond_to_runtime_api_queries(&mut virtual_overseer, &test_state, test_state.relay_parent)
-			.await;
-
->>>>>>> 0e09ad44
 		let peer_b = PeerId::random();
 
 		update_view(&mut virtual_overseer, &test_state, vec![(test_state.relay_parent, 0)], 1)
@@ -1518,21 +1356,6 @@
 	test_harness(ReputationAggregator::new(|_| false), |test_harness| async move {
 		let TestHarness { mut virtual_overseer, .. } = test_harness;
 		let pair = CollatorPair::generate().0;
-<<<<<<< HEAD
-=======
-
-		overseer_send(
-			&mut virtual_overseer,
-			CollatorProtocolMessage::NetworkBridgeUpdate(NetworkBridgeEvent::OurViewChange(
-				our_view![test_state.relay_parent],
-			)),
-		)
-		.await;
-
-		respond_to_runtime_api_queries(&mut virtual_overseer, &test_state, test_state.relay_parent)
-			.await;
-
->>>>>>> 0e09ad44
 		let peer_b = PeerId::random();
 
 		update_view(&mut virtual_overseer, &test_state, vec![(test_state.relay_parent, 0)], 1)
@@ -1611,20 +1434,7 @@
 
 		let pair = CollatorPair::generate().0;
 
-<<<<<<< HEAD
 		let peer = PeerId::random();
-=======
-		overseer_send(
-			&mut virtual_overseer,
-			CollatorProtocolMessage::NetworkBridgeUpdate(NetworkBridgeEvent::OurViewChange(
-				our_view![test_state.relay_parent],
-			)),
-		)
-		.await;
-
-		respond_to_runtime_api_queries(&mut virtual_overseer, &test_state, test_state.relay_parent)
-			.await;
->>>>>>> 0e09ad44
 
 		update_view(&mut virtual_overseer, &test_state, vec![(test_state.relay_parent, 0)], 1)
 			.await;
@@ -1639,10 +1449,6 @@
 		.await;
 
 		test_state.group_rotation_info = test_state.group_rotation_info.bump_rotation();
-<<<<<<< HEAD
-=======
-		respond_to_runtime_api_queries(&mut virtual_overseer, &test_state, hash_b).await;
->>>>>>> 0e09ad44
 
 		update_view(&mut virtual_overseer, &test_state, vec![], 0).await;
 
