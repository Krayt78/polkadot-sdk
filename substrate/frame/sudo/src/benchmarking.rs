// This file is part of Substrate.

// Copyright (C) Parity Technologies (UK) Ltd.
// SPDX-License-Identifier: Apache-2.0

// Licensed under the Apache License, Version 2.0 (the "License");
// you may not use this file except in compliance with the License.
// You may obtain a copy of the License at
//
// 	http://www.apache.org/licenses/LICENSE-2.0
//
// Unless required by applicable law or agreed to in writing, software
// distributed under the License is distributed on an "AS IS" BASIS,
// WITHOUT WARRANTIES OR CONDITIONS OF ANY KIND, either express or implied.
// See the License for the specific language governing permissions and
// limitations under the License.

//! Benchmarks for Sudo Pallet

use super::*;
use crate::Pallet;
use alloc::{boxed::Box, vec};
use frame_benchmarking::v2::*;
<<<<<<< HEAD
use frame_support::dispatch::DispatchInfo;
use frame_system::RawOrigin;
use sp_runtime::traits::{AsSystemOriginSigner, DispatchTransaction, Dispatchable};
=======
use frame_support::dispatch::{DispatchInfo, GetDispatchInfo};
use frame_system::RawOrigin;
use sp_runtime::traits::{
	AsSystemOriginSigner, AsTransactionAuthorizedOrigin, DispatchTransaction, Dispatchable,
};
>>>>>>> b4732add

fn assert_last_event<T: Config>(generic_event: crate::Event<T>) {
	let re: <T as Config>::RuntimeEvent = generic_event.into();
	frame_system::Pallet::<T>::assert_last_event(re.into());
}

#[benchmarks(where
	T: Send + Sync,
	<T as Config>::RuntimeCall: From<frame_system::Call<T>>,
<<<<<<< HEAD
	<T as frame_system::Config>::RuntimeCall: Dispatchable<Info = DispatchInfo>,
	<<T as frame_system::Config>::RuntimeCall as Dispatchable>::PostInfo: From<()>,
	<<T as frame_system::Config>::RuntimeCall as Dispatchable>::RuntimeOrigin:
		AsSystemOriginSigner<T::AccountId> + Clone,
=======
	<T as frame_system::Config>::RuntimeCall: Dispatchable<Info = DispatchInfo> + GetDispatchInfo,
	<<T as frame_system::Config>::RuntimeCall as Dispatchable>::PostInfo: Default,
	<<T as frame_system::Config>::RuntimeCall as Dispatchable>::RuntimeOrigin:
		AsSystemOriginSigner<T::AccountId> + AsTransactionAuthorizedOrigin + Clone,
>>>>>>> b4732add
)]
mod benchmarks {
	use super::*;

	#[benchmark]
	fn set_key() {
		let caller: T::AccountId = whitelisted_caller();
		Key::<T>::put(&caller);

		let new_sudoer: T::AccountId = account("sudoer", 0, 0);
		let new_sudoer_lookup = T::Lookup::unlookup(new_sudoer.clone());

		#[extrinsic_call]
		_(RawOrigin::Signed(caller.clone()), new_sudoer_lookup);

		assert_last_event::<T>(Event::KeyChanged { old: Some(caller), new: new_sudoer });
	}

	#[benchmark]
	fn sudo() {
		let caller: T::AccountId = whitelisted_caller();
		Key::<T>::put(&caller);

		let call = frame_system::Call::remark { remark: vec![] }.into();

		#[extrinsic_call]
		_(RawOrigin::Signed(caller), Box::new(call));

		assert_last_event::<T>(Event::Sudid { sudo_result: Ok(()) })
	}

	#[benchmark]
	fn sudo_as() {
		let caller: T::AccountId = whitelisted_caller();
		Key::<T>::put(caller.clone());

		let call = frame_system::Call::remark { remark: vec![] }.into();

		let who: T::AccountId = account("as", 0, 0);
		let who_lookup = T::Lookup::unlookup(who);

		#[extrinsic_call]
		_(RawOrigin::Signed(caller), who_lookup, Box::new(call));

		assert_last_event::<T>(Event::SudoAsDone { sudo_result: Ok(()) })
	}

	#[benchmark]
	fn remove_key() {
		let caller: T::AccountId = whitelisted_caller();
		Key::<T>::put(&caller);

		#[extrinsic_call]
		_(RawOrigin::Signed(caller.clone()));

		assert_last_event::<T>(Event::KeyRemoved {});
	}

	#[benchmark]
	fn check_only_sudo_account() {
		let caller: T::AccountId = whitelisted_caller();
		Key::<T>::put(&caller);

<<<<<<< HEAD
		let call = frame_system::Call::remark { remark: vec![] }.into();
		let info = DispatchInfo { ..Default::default() };
=======
		let call: <T as frame_system::Config>::RuntimeCall =
			frame_system::Call::remark { remark: vec![] }.into();
		let info = call.get_dispatch_info();
>>>>>>> b4732add
		let ext = CheckOnlySudoAccount::<T>::new();

		#[block]
		{
			assert!(ext
<<<<<<< HEAD
				.test_run(RawOrigin::Signed(caller).into(), &call, &info, 0, |_| Ok(().into()))
=======
				.test_run(RawOrigin::Signed(caller).into(), &call, &info, 0, |_| Ok(
					Default::default()
				))
>>>>>>> b4732add
				.unwrap()
				.is_ok());
		}
	}

	impl_benchmark_test_suite!(Pallet, crate::mock::new_bench_ext(), crate::mock::Test);
}<|MERGE_RESOLUTION|>--- conflicted
+++ resolved
@@ -21,17 +21,11 @@
 use crate::Pallet;
 use alloc::{boxed::Box, vec};
 use frame_benchmarking::v2::*;
-<<<<<<< HEAD
-use frame_support::dispatch::DispatchInfo;
-use frame_system::RawOrigin;
-use sp_runtime::traits::{AsSystemOriginSigner, DispatchTransaction, Dispatchable};
-=======
 use frame_support::dispatch::{DispatchInfo, GetDispatchInfo};
 use frame_system::RawOrigin;
 use sp_runtime::traits::{
 	AsSystemOriginSigner, AsTransactionAuthorizedOrigin, DispatchTransaction, Dispatchable,
 };
->>>>>>> b4732add
 
 fn assert_last_event<T: Config>(generic_event: crate::Event<T>) {
 	let re: <T as Config>::RuntimeEvent = generic_event.into();
@@ -41,17 +35,10 @@
 #[benchmarks(where
 	T: Send + Sync,
 	<T as Config>::RuntimeCall: From<frame_system::Call<T>>,
-<<<<<<< HEAD
-	<T as frame_system::Config>::RuntimeCall: Dispatchable<Info = DispatchInfo>,
-	<<T as frame_system::Config>::RuntimeCall as Dispatchable>::PostInfo: From<()>,
-	<<T as frame_system::Config>::RuntimeCall as Dispatchable>::RuntimeOrigin:
-		AsSystemOriginSigner<T::AccountId> + Clone,
-=======
 	<T as frame_system::Config>::RuntimeCall: Dispatchable<Info = DispatchInfo> + GetDispatchInfo,
 	<<T as frame_system::Config>::RuntimeCall as Dispatchable>::PostInfo: Default,
 	<<T as frame_system::Config>::RuntimeCall as Dispatchable>::RuntimeOrigin:
 		AsSystemOriginSigner<T::AccountId> + AsTransactionAuthorizedOrigin + Clone,
->>>>>>> b4732add
 )]
 mod benchmarks {
 	use super::*;
@@ -115,26 +102,17 @@
 		let caller: T::AccountId = whitelisted_caller();
 		Key::<T>::put(&caller);
 
-<<<<<<< HEAD
-		let call = frame_system::Call::remark { remark: vec![] }.into();
-		let info = DispatchInfo { ..Default::default() };
-=======
 		let call: <T as frame_system::Config>::RuntimeCall =
 			frame_system::Call::remark { remark: vec![] }.into();
 		let info = call.get_dispatch_info();
->>>>>>> b4732add
 		let ext = CheckOnlySudoAccount::<T>::new();
 
 		#[block]
 		{
 			assert!(ext
-<<<<<<< HEAD
-				.test_run(RawOrigin::Signed(caller).into(), &call, &info, 0, |_| Ok(().into()))
-=======
 				.test_run(RawOrigin::Signed(caller).into(), &call, &info, 0, |_| Ok(
 					Default::default()
 				))
->>>>>>> b4732add
 				.unwrap()
 				.is_ok());
 		}
