[package]
name = "pallet-sassafras"
version = "0.3.5-dev"
authors = ["Parity Technologies <admin@parity.io>"]
edition.workspace = true
license = "Apache-2.0"
homepage.workspace = true
repository = "https://github.com/paritytech/substrate/"
description = "Consensus extension module for Sassafras consensus."
readme = "README.md"
publish = false

[lints]
workspace = true

[package.metadata.docs.rs]
targets = ["x86_64-unknown-linux-gnu"]

[dependencies]
<<<<<<< HEAD
scale-codec = { package = "parity-scale-codec", version = "3.6.1", default-features = false, features = ["derive"] }
scale-info = { version = "2.5.0", default-features = false, features = ["derive"] }
frame-benchmarking = { path = "../benchmarking", default-features = false, optional = true }
frame-support = { path = "../support", default-features = false }
frame-system = { path = "../system", default-features = false }
log = { version = "0.4.17", default-features = false }
pallet-session = { path = "../session", default-features = false, optional = true }
sp-consensus-sassafras = { path = "../../primitives/consensus/sassafras", default-features = false, features = ["serde"] }
sp-io = { path = "../../primitives/io", default-features = false }
sp-runtime = { path = "../../primitives/runtime", default-features = false }
sp-std = { path = "../../primitives/std", default-features = false }
=======
codec = { features = ["derive"], workspace = true }
scale-info = { features = ["derive"], workspace = true }
frame-benchmarking = { optional = true, workspace = true }
frame-support = { workspace = true }
frame-system = { workspace = true }
log = { workspace = true }
sp-consensus-sassafras = { features = ["serde"], workspace = true }
sp-io = { workspace = true }
sp-runtime = { workspace = true }
>>>>>>> d3d1542c

[dev-dependencies]
array-bytes = { workspace = true, default-features = true }
sp-core = { workspace = true, default-features = true }
sp-crypto-hashing = { workspace = true, default-features = true }

[features]
default = ["std"]
std = [
	"codec/std",
	"frame-benchmarking?/std",
	"frame-support/std",
	"frame-system/std",
	"log/std",
<<<<<<< HEAD
	"pallet-session?/std",
	"scale-codec/std",
=======
>>>>>>> d3d1542c
	"scale-info/std",
	"sp-consensus-sassafras/std",
	"sp-io/std",
	"sp-runtime/std",
]
runtime-benchmarks = [
	"frame-benchmarking/runtime-benchmarks",
	"frame-support/runtime-benchmarks",
	"frame-system/runtime-benchmarks",
	"pallet-session?/try-runtime",
	"sp-runtime/runtime-benchmarks",
]
try-runtime = [
	"frame-support/try-runtime",
	"frame-system/try-runtime",
	"pallet-session?/try-runtime",
	"sp-runtime/try-runtime",
]
# Construct dummy ring context on genesis.
# Mostly used for testing and development.
construct-dummy-ring-context = []
session-pallet-support = ["pallet-session"]<|MERGE_RESOLUTION|>--- conflicted
+++ resolved
@@ -17,19 +17,6 @@
 targets = ["x86_64-unknown-linux-gnu"]
 
 [dependencies]
-<<<<<<< HEAD
-scale-codec = { package = "parity-scale-codec", version = "3.6.1", default-features = false, features = ["derive"] }
-scale-info = { version = "2.5.0", default-features = false, features = ["derive"] }
-frame-benchmarking = { path = "../benchmarking", default-features = false, optional = true }
-frame-support = { path = "../support", default-features = false }
-frame-system = { path = "../system", default-features = false }
-log = { version = "0.4.17", default-features = false }
-pallet-session = { path = "../session", default-features = false, optional = true }
-sp-consensus-sassafras = { path = "../../primitives/consensus/sassafras", default-features = false, features = ["serde"] }
-sp-io = { path = "../../primitives/io", default-features = false }
-sp-runtime = { path = "../../primitives/runtime", default-features = false }
-sp-std = { path = "../../primitives/std", default-features = false }
-=======
 codec = { features = ["derive"], workspace = true }
 scale-info = { features = ["derive"], workspace = true }
 frame-benchmarking = { optional = true, workspace = true }
@@ -39,7 +26,6 @@
 sp-consensus-sassafras = { features = ["serde"], workspace = true }
 sp-io = { workspace = true }
 sp-runtime = { workspace = true }
->>>>>>> d3d1542c
 
 [dev-dependencies]
 array-bytes = { workspace = true, default-features = true }
@@ -54,11 +40,6 @@
 	"frame-support/std",
 	"frame-system/std",
 	"log/std",
-<<<<<<< HEAD
-	"pallet-session?/std",
-	"scale-codec/std",
-=======
->>>>>>> d3d1542c
 	"scale-info/std",
 	"sp-consensus-sassafras/std",
 	"sp-io/std",
@@ -68,16 +49,13 @@
 	"frame-benchmarking/runtime-benchmarks",
 	"frame-support/runtime-benchmarks",
 	"frame-system/runtime-benchmarks",
-	"pallet-session?/try-runtime",
 	"sp-runtime/runtime-benchmarks",
 ]
 try-runtime = [
 	"frame-support/try-runtime",
 	"frame-system/try-runtime",
-	"pallet-session?/try-runtime",
 	"sp-runtime/try-runtime",
 ]
 # Construct dummy ring context on genesis.
 # Mostly used for testing and development.
-construct-dummy-ring-context = []
-session-pallet-support = ["pallet-session"]+construct-dummy-ring-context = []