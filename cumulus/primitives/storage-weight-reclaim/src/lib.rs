--- conflicted
+++ resolved
@@ -212,618 +212,5 @@
 		Ok(None)
 	}
 
-<<<<<<< HEAD
 	impl_tx_ext_default!(T::RuntimeCall; validate);
-=======
-	fn get_storage_weight() -> PerDispatchClass<Weight> {
-		BlockWeight::<Test>::get()
-	}
-
-	#[test]
-	fn basic_refund() {
-		// The real cost will be 100 bytes of storage size
-		let mut test_ext = setup_test_externalities(&[0, 100]);
-
-		test_ext.execute_with(|| {
-			set_current_storage_weight(1000);
-
-			// Benchmarked storage weight: 500
-			let info = DispatchInfo { weight: Weight::from_parts(0, 500), ..Default::default() };
-			let post_info = PostDispatchInfo::default();
-
-			// Should add 500 + 150 (len) to weight.
-			assert_ok!(CheckWeight::<Test>::do_pre_dispatch(&info, LEN));
-
-			let pre = StorageWeightReclaim::<Test>(PhantomData)
-				.pre_dispatch(&ALICE, CALL, &info, LEN)
-				.unwrap();
-			assert_eq!(pre, Some(0));
-
-			assert_ok!(CheckWeight::<Test>::post_dispatch(None, &info, &post_info, 0, &Ok(())));
-			// We expect a refund of 400
-			assert_ok!(StorageWeightReclaim::<Test>::post_dispatch(
-				Some(pre),
-				&info,
-				&post_info,
-				LEN,
-				&Ok(())
-			));
-
-			assert_eq!(get_storage_weight().total().proof_size(), 1250);
-		})
-	}
-
-	#[test]
-	fn underestimating_refund() {
-		// We fixed a bug where `pre dispatch info weight > consumed weight > post info weight`
-		// resulted in error.
-
-		// The real cost will be 100 bytes of storage size
-		let mut test_ext = setup_test_externalities(&[0, 100]);
-
-		test_ext.execute_with(|| {
-			set_current_storage_weight(1000);
-
-			// Benchmarked storage weight: 500
-			let info = DispatchInfo { weight: Weight::from_parts(0, 101), ..Default::default() };
-			let post_info = PostDispatchInfo {
-				actual_weight: Some(Weight::from_parts(0, 99)),
-				pays_fee: Default::default(),
-			};
-
-			assert_ok!(CheckWeight::<Test>::do_pre_dispatch(&info, LEN));
-
-			let pre = StorageWeightReclaim::<Test>(PhantomData)
-				.pre_dispatch(&ALICE, CALL, &info, LEN)
-				.unwrap();
-			assert_eq!(pre, Some(0));
-
-			assert_ok!(CheckWeight::<Test>::post_dispatch(None, &info, &post_info, 0, &Ok(())));
-			// We expect an accrue of 1
-			assert_ok!(StorageWeightReclaim::<Test>::post_dispatch(
-				Some(pre),
-				&info,
-				&post_info,
-				LEN,
-				&Ok(())
-			));
-
-			assert_eq!(get_storage_weight().total().proof_size(), 1250);
-		})
-	}
-
-	#[test]
-	fn sets_to_node_storage_proof_if_higher() {
-		// The storage proof reported by the proof recorder is higher than what is stored on
-		// the runtime side.
-		{
-			let mut test_ext = setup_test_externalities(&[1000, 1005]);
-
-			test_ext.execute_with(|| {
-				// Stored in BlockWeight is 5
-				set_current_storage_weight(5);
-
-				// Benchmarked storage weight: 10
-				let info = DispatchInfo { weight: Weight::from_parts(0, 10), ..Default::default() };
-				let post_info = PostDispatchInfo::default();
-
-				assert_ok!(CheckWeight::<Test>::do_pre_dispatch(&info, LEN));
-
-				let pre = StorageWeightReclaim::<Test>(PhantomData)
-					.pre_dispatch(&ALICE, CALL, &info, LEN)
-					.unwrap();
-				assert_eq!(pre, Some(1000));
-
-				assert_ok!(CheckWeight::<Test>::post_dispatch(None, &info, &post_info, 0, &Ok(())));
-				assert_ok!(StorageWeightReclaim::<Test>::post_dispatch(
-					Some(pre),
-					&info,
-					&post_info,
-					LEN,
-					&Ok(())
-				));
-
-				// We expect that the storage weight was set to the node-side proof size (1005) +
-				// extrinsics length (150)
-				assert_eq!(get_storage_weight().total().proof_size(), 1155);
-			})
-		}
-
-		// In this second scenario the proof size on the node side is only lower
-		// after reclaim happened.
-		{
-			let mut test_ext = setup_test_externalities(&[175, 180]);
-			test_ext.execute_with(|| {
-				set_current_storage_weight(85);
-
-				// Benchmarked storage weight: 100
-				let info =
-					DispatchInfo { weight: Weight::from_parts(0, 100), ..Default::default() };
-				let post_info = PostDispatchInfo::default();
-
-				// After this pre_dispatch, the BlockWeight proof size will be
-				// 85 (initial) + 100 (benched) + 150 (tx length) = 335
-				assert_ok!(CheckWeight::<Test>::do_pre_dispatch(&info, LEN));
-
-				let pre = StorageWeightReclaim::<Test>(PhantomData)
-					.pre_dispatch(&ALICE, CALL, &info, LEN)
-					.unwrap();
-				assert_eq!(pre, Some(175));
-
-				assert_ok!(CheckWeight::<Test>::post_dispatch(None, &info, &post_info, 0, &Ok(())));
-
-				// First we will reclaim 95, which leaves us with 240 BlockWeight. This is lower
-				// than 180 (proof size hf) + 150 (length), so we expect it to be set to 330.
-				assert_ok!(StorageWeightReclaim::<Test>::post_dispatch(
-					Some(pre),
-					&info,
-					&post_info,
-					LEN,
-					&Ok(())
-				));
-
-				// We expect that the storage weight was set to the node-side proof weight
-				assert_eq!(get_storage_weight().total().proof_size(), 330);
-			})
-		}
-	}
-
-	#[test]
-	fn does_nothing_without_extension() {
-		let mut test_ext = new_test_ext();
-
-		// Proof size extension not registered
-		test_ext.execute_with(|| {
-			set_current_storage_weight(1000);
-
-			// Benchmarked storage weight: 500
-			let info = DispatchInfo { weight: Weight::from_parts(0, 500), ..Default::default() };
-			let post_info = PostDispatchInfo::default();
-
-			// Adds 500 + 150 (len) weight
-			assert_ok!(CheckWeight::<Test>::do_pre_dispatch(&info, LEN));
-
-			let pre = StorageWeightReclaim::<Test>(PhantomData)
-				.pre_dispatch(&ALICE, CALL, &info, LEN)
-				.unwrap();
-			assert_eq!(pre, None);
-
-			assert_ok!(CheckWeight::<Test>::post_dispatch(None, &info, &post_info, 0, &Ok(())));
-			assert_ok!(StorageWeightReclaim::<Test>::post_dispatch(
-				Some(pre),
-				&info,
-				&post_info,
-				LEN,
-				&Ok(())
-			));
-
-			assert_eq!(get_storage_weight().total().proof_size(), 1650);
-		})
-	}
-
-	#[test]
-	fn negative_refund_is_added_to_weight() {
-		let mut test_ext = setup_test_externalities(&[100, 300]);
-
-		test_ext.execute_with(|| {
-			set_current_storage_weight(1000);
-			// Benchmarked storage weight: 100
-			let info = DispatchInfo { weight: Weight::from_parts(0, 100), ..Default::default() };
-			let post_info = PostDispatchInfo::default();
-
-			// Weight added should be 100 + 150 (len)
-			assert_ok!(CheckWeight::<Test>::do_pre_dispatch(&info, LEN));
-
-			let pre = StorageWeightReclaim::<Test>(PhantomData)
-				.pre_dispatch(&ALICE, CALL, &info, LEN)
-				.unwrap();
-			assert_eq!(pre, Some(100));
-
-			// We expect no refund
-			assert_ok!(CheckWeight::<Test>::post_dispatch(None, &info, &post_info, 0, &Ok(())));
-			assert_ok!(StorageWeightReclaim::<Test>::post_dispatch(
-				Some(pre),
-				&info,
-				&post_info,
-				LEN,
-				&Ok(())
-			));
-
-			assert_eq!(
-				get_storage_weight().total().proof_size(),
-				1100 + LEN as u64 + info.weight.proof_size()
-			);
-		})
-	}
-
-	#[test]
-	fn test_zero_proof_size() {
-		let mut test_ext = setup_test_externalities(&[0, 0]);
-
-		test_ext.execute_with(|| {
-			let info = DispatchInfo { weight: Weight::from_parts(0, 500), ..Default::default() };
-			let post_info = PostDispatchInfo::default();
-
-			assert_ok!(CheckWeight::<Test>::do_pre_dispatch(&info, LEN));
-
-			let pre = StorageWeightReclaim::<Test>(PhantomData)
-				.pre_dispatch(&ALICE, CALL, &info, LEN)
-				.unwrap();
-			assert_eq!(pre, Some(0));
-
-			assert_ok!(CheckWeight::<Test>::post_dispatch(None, &info, &post_info, 0, &Ok(())));
-			assert_ok!(StorageWeightReclaim::<Test>::post_dispatch(
-				Some(pre),
-				&info,
-				&post_info,
-				LEN,
-				&Ok(())
-			));
-
-			// Proof size should be exactly equal to extrinsic length
-			assert_eq!(get_storage_weight().total().proof_size(), LEN as u64);
-		});
-	}
-
-	#[test]
-	fn test_larger_pre_dispatch_proof_size() {
-		let mut test_ext = setup_test_externalities(&[300, 100]);
-
-		test_ext.execute_with(|| {
-			set_current_storage_weight(1300);
-
-			let info = DispatchInfo { weight: Weight::from_parts(0, 500), ..Default::default() };
-			let post_info = PostDispatchInfo::default();
-
-			// Adds 500 + 150 (len) weight, total weight is 1950
-			assert_ok!(CheckWeight::<Test>::do_pre_dispatch(&info, LEN));
-
-			let pre = StorageWeightReclaim::<Test>(PhantomData)
-				.pre_dispatch(&ALICE, CALL, &info, LEN)
-				.unwrap();
-			assert_eq!(pre, Some(300));
-
-			// Refund 500 unspent weight according to `post_info`, total weight is now 1650
-			assert_ok!(CheckWeight::<Test>::post_dispatch(None, &info, &post_info, 0, &Ok(())));
-			// Recorded proof size is negative -200, total weight is now 1450
-			assert_ok!(StorageWeightReclaim::<Test>::post_dispatch(
-				Some(pre),
-				&info,
-				&post_info,
-				LEN,
-				&Ok(())
-			));
-
-			assert_eq!(get_storage_weight().total().proof_size(), 1450);
-		});
-	}
-
-	#[test]
-	fn test_incorporates_check_weight_unspent_weight() {
-		let mut test_ext = setup_test_externalities(&[100, 300]);
-
-		test_ext.execute_with(|| {
-			set_current_storage_weight(1000);
-
-			// Benchmarked storage weight: 300
-			let info = DispatchInfo { weight: Weight::from_parts(100, 300), ..Default::default() };
-
-			// Actual weight is 50
-			let post_info = PostDispatchInfo {
-				actual_weight: Some(Weight::from_parts(50, 250)),
-				pays_fee: Default::default(),
-			};
-
-			// Should add 300 + 150 (len) of weight
-			assert_ok!(CheckWeight::<Test>::do_pre_dispatch(&info, LEN));
-
-			let pre = StorageWeightReclaim::<Test>(PhantomData)
-				.pre_dispatch(&ALICE, CALL, &info, LEN)
-				.unwrap();
-			assert_eq!(pre, Some(100));
-
-			// The `CheckWeight` extension will refund `actual_weight` from `PostDispatchInfo`
-			// we always need to call `post_dispatch` to verify that they interoperate correctly.
-			assert_ok!(CheckWeight::<Test>::post_dispatch(None, &info, &post_info, 0, &Ok(())));
-			assert_ok!(StorageWeightReclaim::<Test>::post_dispatch(
-				Some(pre),
-				&info,
-				&post_info,
-				LEN,
-				&Ok(())
-			));
-
-			// Reclaimed 100
-			assert_eq!(get_storage_weight().total().proof_size(), 1350);
-		})
-	}
-
-	#[test]
-	fn test_incorporates_check_weight_unspent_weight_on_negative() {
-		let mut test_ext = setup_test_externalities(&[100, 300]);
-
-		test_ext.execute_with(|| {
-			set_current_storage_weight(1000);
-			// Benchmarked storage weight: 50
-			let info = DispatchInfo { weight: Weight::from_parts(100, 50), ..Default::default() };
-
-			// Actual weight is 25
-			let post_info = PostDispatchInfo {
-				actual_weight: Some(Weight::from_parts(50, 25)),
-				pays_fee: Default::default(),
-			};
-
-			// Adds 50 + 150 (len) weight, total weight 1200
-			assert_ok!(CheckWeight::<Test>::do_pre_dispatch(&info, LEN));
-
-			let pre = StorageWeightReclaim::<Test>(PhantomData)
-				.pre_dispatch(&ALICE, CALL, &info, LEN)
-				.unwrap();
-			assert_eq!(pre, Some(100));
-
-			// The `CheckWeight` extension will refund `actual_weight` from `PostDispatchInfo`
-			// we always need to call `post_dispatch` to verify that they interoperate correctly.
-
-			// Refunds unspent 25 weight according to `post_info`, 1175
-			assert_ok!(CheckWeight::<Test>::post_dispatch(None, &info, &post_info, 0, &Ok(())));
-			// Adds 200 - 25 (unspent) == 175 weight, total weight 1350
-			assert_ok!(StorageWeightReclaim::<Test>::post_dispatch(
-				Some(pre),
-				&info,
-				&post_info,
-				LEN,
-				&Ok(())
-			));
-
-			assert_eq!(get_storage_weight().total().proof_size(), 1350);
-		})
-	}
-
-	#[test]
-	fn test_nothing_relcaimed() {
-		let mut test_ext = setup_test_externalities(&[0, 100]);
-
-		test_ext.execute_with(|| {
-			set_current_storage_weight(0);
-			// Benchmarked storage weight: 100
-			let info = DispatchInfo { weight: Weight::from_parts(100, 100), ..Default::default() };
-
-			// Actual proof size is 100
-			let post_info = PostDispatchInfo {
-				actual_weight: Some(Weight::from_parts(50, 100)),
-				pays_fee: Default::default(),
-			};
-
-			// Adds benchmarked weight 100 + 150 (len), total weight is now 250
-			assert_ok!(CheckWeight::<Test>::do_pre_dispatch(&info, LEN));
-
-			// Weight should go up by 150 len + 100 proof size weight, total weight 250
-			assert_eq!(get_storage_weight().total().proof_size(), 250);
-
-			let pre = StorageWeightReclaim::<Test>(PhantomData)
-				.pre_dispatch(&ALICE, CALL, &info, LEN)
-				.unwrap();
-			// Should return `setup_test_externalities` proof recorder value: 100.
-			assert_eq!(pre, Some(0));
-
-			// The `CheckWeight` extension will refund `actual_weight` from `PostDispatchInfo`
-			// we always need to call `post_dispatch` to verify that they interoperate correctly.
-			// Nothing to refund, unspent is 0, total weight 250
-			assert_ok!(CheckWeight::<Test>::post_dispatch(None, &info, &post_info, LEN, &Ok(())));
-			// `setup_test_externalities` proof recorder value: 200, so this means the extrinsic
-			// actually used 100 proof size.
-			// Nothing to refund or add, weight matches proof recorder
-			assert_ok!(StorageWeightReclaim::<Test>::post_dispatch(
-				Some(pre),
-				&info,
-				&post_info,
-				LEN,
-				&Ok(())
-			));
-
-			// Check block len weight was not reclaimed:
-			// 100 weight + 150 extrinsic len == 250 proof size
-			assert_eq!(get_storage_weight().total().proof_size(), 250);
-		})
-	}
-
-	#[test]
-	fn test_incorporates_check_weight_unspent_weight_reverse_order() {
-		let mut test_ext = setup_test_externalities(&[100, 300]);
-
-		test_ext.execute_with(|| {
-			set_current_storage_weight(1000);
-
-			// Benchmarked storage weight: 300
-			let info = DispatchInfo { weight: Weight::from_parts(100, 300), ..Default::default() };
-
-			// Actual weight is 50
-			let post_info = PostDispatchInfo {
-				actual_weight: Some(Weight::from_parts(50, 250)),
-				pays_fee: Default::default(),
-			};
-
-			// Adds 300 + 150 (len) weight, total weight 1450
-			assert_ok!(CheckWeight::<Test>::do_pre_dispatch(&info, LEN));
-
-			let pre = StorageWeightReclaim::<Test>(PhantomData)
-				.pre_dispatch(&ALICE, CALL, &info, LEN)
-				.unwrap();
-			assert_eq!(pre, Some(100));
-
-			// This refunds 100 - 50(unspent), total weight is now 1400
-			assert_ok!(StorageWeightReclaim::<Test>::post_dispatch(
-				Some(pre),
-				&info,
-				&post_info,
-				LEN,
-				&Ok(())
-			));
-			// `CheckWeight` gets called after `StorageWeightReclaim` this time.
-			// The `CheckWeight` extension will refund `actual_weight` from `PostDispatchInfo`
-			// we always need to call `post_dispatch` to verify that they interoperate correctly.
-			assert_ok!(CheckWeight::<Test>::post_dispatch(None, &info, &post_info, 0, &Ok(())));
-
-			// Above call refunds 50 (unspent), total weight is 1350 now
-			assert_eq!(get_storage_weight().total().proof_size(), 1350);
-		})
-	}
-
-	#[test]
-	fn test_incorporates_check_weight_unspent_weight_on_negative_reverse_order() {
-		let mut test_ext = setup_test_externalities(&[100, 300]);
-
-		test_ext.execute_with(|| {
-			set_current_storage_weight(1000);
-			// Benchmarked storage weight: 50
-			let info = DispatchInfo { weight: Weight::from_parts(100, 50), ..Default::default() };
-
-			// Actual weight is 25
-			let post_info = PostDispatchInfo {
-				actual_weight: Some(Weight::from_parts(50, 25)),
-				pays_fee: Default::default(),
-			};
-
-			// Adds 50 + 150 (len) weight, total weight is 1200
-			assert_ok!(CheckWeight::<Test>::do_pre_dispatch(&info, LEN));
-
-			let pre = StorageWeightReclaim::<Test>(PhantomData)
-				.pre_dispatch(&ALICE, CALL, &info, LEN)
-				.unwrap();
-			assert_eq!(pre, Some(100));
-
-			// Adds additional 150 weight recorded
-			assert_ok!(StorageWeightReclaim::<Test>::post_dispatch(
-				Some(pre),
-				&info,
-				&post_info,
-				LEN,
-				&Ok(())
-			));
-			// `CheckWeight` gets called after `StorageWeightReclaim` this time.
-			// The `CheckWeight` extension will refund `actual_weight` from `PostDispatchInfo`
-			// we always need to call `post_dispatch` to verify that they interoperate correctly.
-			assert_ok!(CheckWeight::<Test>::post_dispatch(None, &info, &post_info, 0, &Ok(())));
-
-			assert_eq!(get_storage_weight().total().proof_size(), 1350);
-		})
-	}
-
-	#[test]
-	fn storage_size_reported_correctly() {
-		let mut test_ext = setup_test_externalities(&[1000]);
-		test_ext.execute_with(|| {
-			assert_eq!(get_proof_size(), Some(1000));
-		});
-
-		let mut test_ext = new_test_ext();
-
-		let test_recorder = TestRecorder::new(&[0]);
-
-		test_ext.register_extension(ProofSizeExt::new(test_recorder));
-
-		test_ext.execute_with(|| {
-			assert_eq!(get_proof_size(), Some(0));
-		});
-	}
-
-	#[test]
-	fn storage_size_disabled_reported_correctly() {
-		let mut test_ext = setup_test_externalities(&[PROOF_RECORDING_DISABLED as usize]);
-
-		test_ext.execute_with(|| {
-			assert_eq!(get_proof_size(), None);
-		});
-	}
-
-	#[test]
-	fn test_reclaim_helper() {
-		let mut test_ext = setup_test_externalities(&[1000, 1300, 1800]);
-
-		test_ext.execute_with(|| {
-			let mut remaining_weight_meter = WeightMeter::with_limit(Weight::from_parts(0, 2000));
-			let mut reclaim_helper = StorageWeightReclaimer::new(&remaining_weight_meter);
-			remaining_weight_meter.consume(Weight::from_parts(0, 500));
-			let reclaimed = reclaim_helper.reclaim_with_meter(&mut remaining_weight_meter);
-
-			assert_eq!(reclaimed, Some(Weight::from_parts(0, 200)));
-
-			remaining_weight_meter.consume(Weight::from_parts(0, 800));
-			let reclaimed = reclaim_helper.reclaim_with_meter(&mut remaining_weight_meter);
-			assert_eq!(reclaimed, Some(Weight::from_parts(0, 300)));
-			assert_eq!(remaining_weight_meter.remaining(), Weight::from_parts(0, 1200));
-		});
-	}
-
-	#[test]
-	fn test_reclaim_helper_does_not_reclaim_negative() {
-		// Benchmarked weight does not change at all
-		let mut test_ext = setup_test_externalities(&[1000, 1300]);
-
-		test_ext.execute_with(|| {
-			let mut remaining_weight_meter = WeightMeter::with_limit(Weight::from_parts(0, 1000));
-			let mut reclaim_helper = StorageWeightReclaimer::new(&remaining_weight_meter);
-			let reclaimed = reclaim_helper.reclaim_with_meter(&mut remaining_weight_meter);
-
-			assert_eq!(reclaimed, Some(Weight::from_parts(0, 0)));
-			assert_eq!(remaining_weight_meter.remaining(), Weight::from_parts(0, 1000));
-		});
-
-		// Benchmarked weight increases less than storage proof consumes
-		let mut test_ext = setup_test_externalities(&[1000, 1300]);
-
-		test_ext.execute_with(|| {
-			let mut remaining_weight_meter = WeightMeter::with_limit(Weight::from_parts(0, 1000));
-			let mut reclaim_helper = StorageWeightReclaimer::new(&remaining_weight_meter);
-			remaining_weight_meter.consume(Weight::from_parts(0, 0));
-			let reclaimed = reclaim_helper.reclaim_with_meter(&mut remaining_weight_meter);
-
-			assert_eq!(reclaimed, Some(Weight::from_parts(0, 0)));
-		});
-	}
-
-	/// Just here for doc purposes
-	fn get_benched_weight() -> Weight {
-		Weight::from_parts(0, 5)
-	}
-
-	/// Just here for doc purposes
-	fn do_work() {}
-
-	#[docify::export_content(simple_reclaimer_example)]
-	fn reclaim_with_weight_meter() {
-		let mut remaining_weight_meter = WeightMeter::with_limit(Weight::from_parts(10, 10));
-
-		let benched_weight = get_benched_weight();
-
-		// It is important to instantiate the `StorageWeightReclaimer` before we consume the weight
-		// for a piece of work from the weight meter.
-		let mut reclaim_helper = StorageWeightReclaimer::new(&remaining_weight_meter);
-
-		if remaining_weight_meter.try_consume(benched_weight).is_ok() {
-			// Perform some work that takes has `benched_weight` storage weight.
-			do_work();
-
-			// Reclaimer will detect that we only consumed 2 bytes, so 3 bytes are reclaimed.
-			let reclaimed = reclaim_helper.reclaim_with_meter(&mut remaining_weight_meter);
-
-			// We reclaimed 3 bytes of storage size!
-			assert_eq!(reclaimed, Some(Weight::from_parts(0, 3)));
-			assert_eq!(get_storage_weight().total().proof_size(), 10);
-			assert_eq!(remaining_weight_meter.remaining(), Weight::from_parts(10, 8));
-		}
-	}
-
-	#[test]
-	fn test_reclaim_helper_works_with_meter() {
-		// The node will report 12 - 10 = 2 consumed storage size between the calls.
-		let mut test_ext = setup_test_externalities(&[10, 12]);
-
-		test_ext.execute_with(|| {
-			// Initial storage size is 10.
-			set_current_storage_weight(10);
-			reclaim_with_weight_meter();
-		});
-	}
->>>>>>> a4b51593
 }