--- conflicted
+++ resolved
@@ -405,7 +405,6 @@
 }
 
 #[macro_export]
-<<<<<<< HEAD
 macro_rules! test_can_estimate_and_pay_exact_fees {
 	( $sender_para:ty, $asset_hub:ty, $receiver_para:ty, ($asset_id:expr, $amount:expr), $owner_prefix:ty ) => {
 		$crate::macros::paste::paste! {
@@ -625,7 +624,11 @@
 					intermediate_delivery_fees -
 					final_execution_fees
 			);
-=======
+		}
+	};
+}
+
+#[macro_export]
 macro_rules! test_dry_run_transfer_across_pk_bridge {
 	( $sender_asset_hub:ty, $sender_bridge_hub:ty, $destination:expr ) => {
 		$crate::macros::paste::paste! {
@@ -669,7 +672,6 @@
 				assert_eq!(result.forwarded_xcms.len(), 1);
 				assert_eq!(result.forwarded_xcms[0].0, VersionedLocation::from(Location::new(1, [Parachain($sender_bridge_hub::para_id().into())])));
 			});
->>>>>>> d5b96e9e
 		}
 	};
 }