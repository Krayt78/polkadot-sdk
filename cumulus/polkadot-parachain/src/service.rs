// Copyright (C) Parity Technologies (UK) Ltd.
// This file is part of Cumulus.

// Cumulus is free software: you can redistribute it and/or modify
// it under the terms of the GNU General Public License as published by
// the Free Software Foundation, either version 3 of the License, or
// (at your option) any later version.

// Cumulus is distributed in the hope that it will be useful,
// but WITHOUT ANY WARRANTY; without even the implied warranty of
// MERCHANTABILITY or FITNESS FOR A PARTICULAR PURPOSE.  See the
// GNU General Public License for more details.

// You should have received a copy of the GNU General Public License
// along with Cumulus.  If not, see <http://www.gnu.org/licenses/>.

use codec::{Codec, Decode};
use cumulus_client_cli::CollatorOptions;
use cumulus_client_collator::service::CollatorService;
use cumulus_client_consensus_aura::collators::{
	basic::{self as basic_aura, Params as BasicAuraParams},
	lookahead::{self as aura, Params as AuraParams},
};
use cumulus_client_consensus_common::{
	ParachainBlockImport as TParachainBlockImport, ParachainCandidate, ParachainConsensus,
};
use cumulus_client_consensus_proposer::Proposer;
#[allow(deprecated)]
use cumulus_client_service::old_consensus;
use cumulus_client_service::{
	build_network, build_relay_chain_interface, prepare_node_config, start_relay_chain_tasks,
	BuildNetworkParams, CollatorSybilResistance, DARecoveryProfile, StartRelayChainTasksParams,
};
use cumulus_primitives_core::{
	relay_chain::{Hash as PHash, PersistedValidationData, ValidationCode},
	ParaId,
};
use cumulus_relay_chain_interface::{OverseerHandle, RelayChainInterface};
use sp_core::Pair;

use jsonrpsee::RpcModule;

use crate::rpc;
pub use parachains_common::{AccountId, Balance, Block, BlockNumber, Hash, Header, Nonce};

use cumulus_client_consensus_relay_chain::Verifier as RelayChainVerifier;
use futures::{lock::Mutex, prelude::*};
use sc_consensus::{
	import_queue::{BasicQueue, Verifier as VerifierT},
	BlockImportParams, ImportQueue,
};
use sc_executor::{HeapAllocStrategy, WasmExecutor, DEFAULT_HEAP_ALLOC_STRATEGY};
use sc_network::{config::FullNetworkConfiguration, NetworkBlock};
use sc_network_sync::SyncingService;
use sc_service::{Configuration, PartialComponents, TFullBackend, TFullClient, TaskManager};
use sc_telemetry::{Telemetry, TelemetryHandle, TelemetryWorker, TelemetryWorkerHandle};
use sp_api::{CallApiAt, RuntimeInstance};
use sp_consensus_aura::AuraApi;
use sp_core::traits::SpawnEssentialNamed;
use sp_keystore::KeystorePtr;
use sp_runtime::{
	app_crypto::AppCrypto,
	traits::{Block as BlockT, Header as HeaderT},
};
use std::{marker::PhantomData, sync::Arc, time::Duration};
use substrate_prometheus_endpoint::Registry;

use polkadot_primitives::CollatorPair;

#[cfg(not(feature = "runtime-benchmarks"))]
type HostFunctions = sp_io::SubstrateHostFunctions;

#[cfg(feature = "runtime-benchmarks")]
type HostFunctions =
	(sp_io::SubstrateHostFunctions, frame_benchmarking::benchmarking::HostFunctions);

type ParachainClient = TFullClient<Block, WasmExecutor<HostFunctions>>;

type ParachainBackend = TFullBackend<Block>;

type ParachainBlockImport = TParachainBlockImport<Block, Arc<ParachainClient>, ParachainBackend>;

/// Native executor instance.
pub struct ShellRuntimeExecutor;

impl sc_executor::NativeExecutionDispatch for ShellRuntimeExecutor {
	type ExtendHostFunctions = ();

	fn dispatch(method: &str, data: &[u8]) -> Option<Vec<u8>> {
		shell_runtime::api::dispatch(method, data)
	}

	fn native_version() -> sc_executor::NativeVersion {
		shell_runtime::native_version()
	}
}

/// Native Asset Hub Westend (Westmint) executor instance.
pub struct AssetHubWestendExecutor;
impl sc_executor::NativeExecutionDispatch for AssetHubWestendExecutor {
	type ExtendHostFunctions = frame_benchmarking::benchmarking::HostFunctions;

	fn dispatch(method: &str, data: &[u8]) -> Option<Vec<u8>> {
		asset_hub_westend_runtime::api::dispatch(method, data)
	}

	fn native_version() -> sc_executor::NativeVersion {
		asset_hub_westend_runtime::native_version()
	}
}

/// Native Westend Collectives executor instance.
pub struct CollectivesWestendRuntimeExecutor;

impl sc_executor::NativeExecutionDispatch for CollectivesWestendRuntimeExecutor {
	type ExtendHostFunctions = frame_benchmarking::benchmarking::HostFunctions;

	fn dispatch(method: &str, data: &[u8]) -> Option<Vec<u8>> {
		collectives_westend_runtime::api::dispatch(method, data)
	}

	fn native_version() -> sc_executor::NativeVersion {
		collectives_westend_runtime::native_version()
	}
}

/// Native BridgeHubRococo executor instance.
pub struct BridgeHubRococoRuntimeExecutor;
impl sc_executor::NativeExecutionDispatch for BridgeHubRococoRuntimeExecutor {
	type ExtendHostFunctions = frame_benchmarking::benchmarking::HostFunctions;

	fn dispatch(method: &str, data: &[u8]) -> Option<Vec<u8>> {
		bridge_hub_rococo_runtime::api::dispatch(method, data)
	}

	fn native_version() -> sc_executor::NativeVersion {
		bridge_hub_rococo_runtime::native_version()
	}
}

/// Native `CoretimeRococo` executor instance.
pub struct CoretimeRococoRuntimeExecutor;
impl sc_executor::NativeExecutionDispatch for CoretimeRococoRuntimeExecutor {
	type ExtendHostFunctions = frame_benchmarking::benchmarking::HostFunctions;
	fn dispatch(method: &str, data: &[u8]) -> Option<Vec<u8>> {
		coretime_rococo_runtime::api::dispatch(method, data)
	}
	fn native_version() -> sc_executor::NativeVersion {
		coretime_rococo_runtime::native_version()
	}
}

/// Native `CoretimeWestend` executor instance.
pub struct CoretimeWestendRuntimeExecutor;
impl sc_executor::NativeExecutionDispatch for CoretimeWestendRuntimeExecutor {
	type ExtendHostFunctions = frame_benchmarking::benchmarking::HostFunctions;
	fn dispatch(method: &str, data: &[u8]) -> Option<Vec<u8>> {
		coretime_westend_runtime::api::dispatch(method, data)
	}
	fn native_version() -> sc_executor::NativeVersion {
		coretime_westend_runtime::native_version()
	}
}

/// Native contracts executor instance.
pub struct ContractsRococoRuntimeExecutor;
impl sc_executor::NativeExecutionDispatch for ContractsRococoRuntimeExecutor {
	type ExtendHostFunctions = frame_benchmarking::benchmarking::HostFunctions;

	fn dispatch(method: &str, data: &[u8]) -> Option<Vec<u8>> {
		contracts_rococo_runtime::api::dispatch(method, data)
	}

	fn native_version() -> sc_executor::NativeVersion {
		contracts_rococo_runtime::native_version()
	}
}

/// Native Westend Glutton executor instance.
pub struct GluttonWestendRuntimeExecutor;

impl sc_executor::NativeExecutionDispatch for GluttonWestendRuntimeExecutor {
	type ExtendHostFunctions = frame_benchmarking::benchmarking::HostFunctions;

	fn dispatch(method: &str, data: &[u8]) -> Option<Vec<u8>> {
		glutton_westend_runtime::api::dispatch(method, data)
	}

	fn native_version() -> sc_executor::NativeVersion {
		glutton_westend_runtime::native_version()
	}
}

/// Native `PeopleWestend` executor instance.
pub struct PeopleWestendRuntimeExecutor;
impl sc_executor::NativeExecutionDispatch for PeopleWestendRuntimeExecutor {
	type ExtendHostFunctions = frame_benchmarking::benchmarking::HostFunctions;
	fn dispatch(method: &str, data: &[u8]) -> Option<Vec<u8>> {
		people_westend_runtime::api::dispatch(method, data)
	}
	fn native_version() -> sc_executor::NativeVersion {
		people_westend_runtime::native_version()
	}
}

/// Native `PeopleRococo` executor instance.
pub struct PeopleRococoRuntimeExecutor;
impl sc_executor::NativeExecutionDispatch for PeopleRococoRuntimeExecutor {
	type ExtendHostFunctions = frame_benchmarking::benchmarking::HostFunctions;
	fn dispatch(method: &str, data: &[u8]) -> Option<Vec<u8>> {
		people_rococo_runtime::api::dispatch(method, data)
	}
	fn native_version() -> sc_executor::NativeVersion {
		people_rococo_runtime::native_version()
	}
}

/// Assembly of PartialComponents (enough to run chain ops subcommands)
pub type Service = PartialComponents<
	ParachainClient,
	ParachainBackend,
	(),
	sc_consensus::DefaultImportQueue<Block>,
	sc_transaction_pool::FullPool<Block, ParachainClient>,
	(ParachainBlockImport, Option<Telemetry>, Option<TelemetryWorkerHandle>),
>;

/// Starts a `ServiceBuilder` for a full service.
///
/// Use this macro if you don't actually need the full service, but just the builder in order to
/// be able to perform chain operations.
pub fn new_partial<BIQ>(
	config: &Configuration,
	build_import_queue: BIQ,
) -> Result<Service, sc_service::Error>
where
	BIQ: FnOnce(
		Arc<ParachainClient>,
		ParachainBlockImport,
		&Configuration,
		Option<TelemetryHandle>,
		&TaskManager,
	) -> Result<sc_consensus::DefaultImportQueue<Block>, sc_service::Error>,
{
	let telemetry = config
		.telemetry_endpoints
		.clone()
		.filter(|x| !x.is_empty())
		.map(|endpoints| -> Result<_, sc_telemetry::Error> {
			let worker = TelemetryWorker::new(16)?;
			let telemetry = worker.handle().new_telemetry(endpoints);
			Ok((worker, telemetry))
		})
		.transpose()?;

	let heap_pages = config
		.default_heap_pages
		.map_or(DEFAULT_HEAP_ALLOC_STRATEGY, |h| HeapAllocStrategy::Static { extra_pages: h as _ });

	let executor = sc_executor::WasmExecutor::<HostFunctions>::builder()
		.with_execution_method(config.wasm_method)
		.with_max_runtime_instances(config.max_runtime_instances)
		.with_runtime_cache_size(config.runtime_cache_size)
		.with_onchain_heap_alloc_strategy(heap_pages)
		.with_offchain_heap_alloc_strategy(heap_pages)
		.build();

	let (client, backend, keystore_container, task_manager) = sc_service::new_full_parts::<Block, _>(
		config,
		telemetry.as_ref().map(|(_, telemetry)| telemetry.handle()),
		executor,
	)?;
	let client = Arc::new(client);

	let telemetry_worker_handle = telemetry.as_ref().map(|(worker, _)| worker.handle());

	let telemetry = telemetry.map(|(worker, telemetry)| {
		task_manager.spawn_handle().spawn("telemetry", None, worker.run());
		telemetry
	});

	let transaction_pool = sc_transaction_pool::BasicPool::new_full(
		config.transaction_pool.clone(),
		config.role.is_authority().into(),
		config.prometheus_registry(),
		task_manager.spawn_essential_handle(),
		client.clone(),
	);

	let block_import = ParachainBlockImport::new(client.clone(), backend.clone());

	let import_queue = build_import_queue(
		client.clone(),
		block_import.clone(),
		config,
		telemetry.as_ref().map(|telemetry| telemetry.handle()),
		&task_manager,
	)?;

	Ok(PartialComponents {
		backend,
		client,
		import_queue,
		keystore_container,
		task_manager,
		transaction_pool,
		select_chain: (),
		other: (block_import, telemetry, telemetry_worker_handle),
	})
}

/// Start a shell node with the given parachain `Configuration` and relay chain `Configuration`.
///
/// This is the actual implementation that is abstract over the executor and the runtime api for
/// shell nodes.
#[sc_tracing::logging::prefix_logs_with("Parachain")]
async fn start_shell_node_impl<RB, BIQ, SC>(
	parachain_config: Configuration,
	polkadot_config: Configuration,
	collator_options: CollatorOptions,
	sybil_resistance_level: CollatorSybilResistance,
	para_id: ParaId,
	rpc_ext_builder: RB,
	build_import_queue: BIQ,
	start_consensus: SC,
	hwbench: Option<sc_sysinfo::HwBench>,
) -> sc_service::error::Result<(TaskManager, Arc<ParachainClient>)>
where
	RB: Fn(Arc<ParachainClient>) -> Result<jsonrpsee::RpcModule<()>, sc_service::Error> + 'static,
	BIQ: FnOnce(
		Arc<ParachainClient>,
		ParachainBlockImport,
		&Configuration,
		Option<TelemetryHandle>,
		&TaskManager,
	) -> Result<sc_consensus::DefaultImportQueue<Block>, sc_service::Error>,
	SC: FnOnce(
		Arc<ParachainClient>,
		ParachainBlockImport,
		Option<&Registry>,
		Option<TelemetryHandle>,
		&TaskManager,
		Arc<dyn RelayChainInterface>,
		Arc<sc_transaction_pool::FullPool<Block, ParachainClient>>,
		Arc<SyncingService<Block>>,
		KeystorePtr,
		Duration,
		ParaId,
		CollatorPair,
		OverseerHandle,
		Arc<dyn Fn(Hash, Option<Vec<u8>>) + Send + Sync>,
	) -> Result<(), sc_service::Error>,
{
	let parachain_config = prepare_node_config(parachain_config);

	let params = new_partial::<BIQ>(&parachain_config, build_import_queue)?;
	let (block_import, mut telemetry, telemetry_worker_handle) = params.other;

	let client = params.client.clone();
	let backend = params.backend.clone();

	let mut task_manager = params.task_manager;

	let (relay_chain_interface, collator_key) = build_relay_chain_interface(
		polkadot_config,
		&parachain_config,
		telemetry_worker_handle,
		&mut task_manager,
		collator_options.clone(),
		hwbench.clone(),
	)
	.await
	.map_err(|e| sc_service::Error::Application(Box::new(e) as Box<_>))?;

	let validator = parachain_config.role.is_authority();
	let prometheus_registry = parachain_config.prometheus_registry().cloned();
	let transaction_pool = params.transaction_pool.clone();
	let import_queue_service = params.import_queue.service();
	let net_config = FullNetworkConfiguration::new(&parachain_config.network);

	let (network, system_rpc_tx, tx_handler_controller, start_network, sync_service) =
		build_network(BuildNetworkParams {
			parachain_config: &parachain_config,
			net_config,
			client: client.clone(),
			transaction_pool: transaction_pool.clone(),
			para_id,
			spawn_handle: task_manager.spawn_handle(),
			relay_chain_interface: relay_chain_interface.clone(),
			import_queue: params.import_queue,
			sybil_resistance_level,
		})
		.await?;

	let rpc_client = client.clone();
	let rpc_builder = Box::new(move |_, _| rpc_ext_builder(rpc_client.clone()));

	sc_service::spawn_tasks(sc_service::SpawnTasksParams {
		rpc_builder,
		client: client.clone(),
		transaction_pool: transaction_pool.clone(),
		task_manager: &mut task_manager,
		config: parachain_config,
		keystore: params.keystore_container.keystore(),
		backend: backend.clone(),
		network: network.clone(),
		sync_service: sync_service.clone(),
		system_rpc_tx,
		tx_handler_controller,
		telemetry: telemetry.as_mut(),
	})?;

	if let Some(hwbench) = hwbench {
		sc_sysinfo::print_hwbench(&hwbench);
		if validator {
			warn_if_slow_hardware(&hwbench);
		}

		if let Some(ref mut telemetry) = telemetry {
			let telemetry_handle = telemetry.handle();
			task_manager.spawn_handle().spawn(
				"telemetry_hwbench",
				None,
				sc_sysinfo::initialize_hwbench_telemetry(telemetry_handle, hwbench),
			);
		}
	}

	let announce_block = {
		let sync_service = sync_service.clone();
		Arc::new(move |hash, data| sync_service.announce_block(hash, data))
	};

	let relay_chain_slot_duration = Duration::from_secs(6);

	let overseer_handle = relay_chain_interface
		.overseer_handle()
		.map_err(|e| sc_service::Error::Application(Box::new(e)))?;

	start_relay_chain_tasks(StartRelayChainTasksParams {
		client: client.clone(),
		announce_block: announce_block.clone(),
		para_id,
		relay_chain_interface: relay_chain_interface.clone(),
		task_manager: &mut task_manager,
		da_recovery_profile: if validator {
			DARecoveryProfile::Collator
		} else {
			DARecoveryProfile::FullNode
		},
		import_queue: import_queue_service,
		relay_chain_slot_duration,
		recovery_handle: Box::new(overseer_handle.clone()),
		sync_service: sync_service.clone(),
	})?;

	if validator {
		start_consensus(
			client.clone(),
			block_import,
			prometheus_registry.as_ref(),
			telemetry.as_ref().map(|t| t.handle()),
			&task_manager,
			relay_chain_interface.clone(),
			transaction_pool,
			sync_service.clone(),
			params.keystore_container.keystore(),
			relay_chain_slot_duration,
			para_id,
			collator_key.expect("Command line arguments do not allow this. qed"),
			overseer_handle,
			announce_block,
		)?;
	}

	start_network.start_network();

	Ok((task_manager, client))
}

/// Start a node with the given parachain `Configuration` and relay chain `Configuration`.
///
/// This is the actual implementation that is abstract over the executor and the runtime api.
#[sc_tracing::logging::prefix_logs_with("Parachain")]
async fn start_node_impl<RB, BIQ, SC>(
	parachain_config: Configuration,
	polkadot_config: Configuration,
	collator_options: CollatorOptions,
	sybil_resistance_level: CollatorSybilResistance,
	para_id: ParaId,
	_rpc_ext_builder: RB,
	build_import_queue: BIQ,
	start_consensus: SC,
	hwbench: Option<sc_sysinfo::HwBench>,
) -> sc_service::error::Result<(TaskManager, Arc<ParachainClient>)>
where
	RB: Fn(Arc<ParachainClient>) -> Result<jsonrpsee::RpcModule<()>, sc_service::Error>,
	BIQ: FnOnce(
		Arc<ParachainClient>,
		ParachainBlockImport,
		&Configuration,
		Option<TelemetryHandle>,
		&TaskManager,
	) -> Result<sc_consensus::DefaultImportQueue<Block>, sc_service::Error>,
	SC: FnOnce(
		Arc<ParachainClient>,
		ParachainBlockImport,
		Option<&Registry>,
		Option<TelemetryHandle>,
		&TaskManager,
		Arc<dyn RelayChainInterface>,
		Arc<sc_transaction_pool::FullPool<Block, ParachainClient>>,
		Arc<SyncingService<Block>>,
		KeystorePtr,
		Duration,
		ParaId,
		CollatorPair,
		OverseerHandle,
		Arc<dyn Fn(Hash, Option<Vec<u8>>) + Send + Sync>,
		Arc<ParachainBackend>,
	) -> Result<(), sc_service::Error>,
{
	let parachain_config = prepare_node_config(parachain_config);

	let params = new_partial::<BIQ>(&parachain_config, build_import_queue)?;
	let (block_import, mut telemetry, telemetry_worker_handle) = params.other;

	let client = params.client.clone();
	let backend = params.backend.clone();

	let mut task_manager = params.task_manager;
	let (relay_chain_interface, collator_key) = build_relay_chain_interface(
		polkadot_config,
		&parachain_config,
		telemetry_worker_handle,
		&mut task_manager,
		collator_options.clone(),
		hwbench.clone(),
	)
	.await
	.map_err(|e| sc_service::Error::Application(Box::new(e) as Box<_>))?;

	let validator = parachain_config.role.is_authority();
	let prometheus_registry = parachain_config.prometheus_registry().cloned();
	let transaction_pool = params.transaction_pool.clone();
	let import_queue_service = params.import_queue.service();
	let net_config = FullNetworkConfiguration::new(&parachain_config.network);

	let (network, system_rpc_tx, tx_handler_controller, start_network, sync_service) =
		build_network(BuildNetworkParams {
			parachain_config: &parachain_config,
			net_config,
			client: client.clone(),
			transaction_pool: transaction_pool.clone(),
			para_id,
			spawn_handle: task_manager.spawn_handle(),
			relay_chain_interface: relay_chain_interface.clone(),
			import_queue: params.import_queue,
			sybil_resistance_level,
		})
		.await?;

	let rpc_builder = {
		let client = client.clone();
		let transaction_pool = transaction_pool.clone();

		let backend_for_rpc = backend.clone();
		Box::new(move |deny_unsafe, _| {
			let deps = rpc::FullDeps {
				client: client.clone(),
				pool: transaction_pool.clone(),
				deny_unsafe,
			};

			rpc::create_full(deps, backend_for_rpc.clone()).map_err(Into::into)
		})
	};

	sc_service::spawn_tasks(sc_service::SpawnTasksParams {
		rpc_builder,
		client: client.clone(),
		transaction_pool: transaction_pool.clone(),
		task_manager: &mut task_manager,
		config: parachain_config,
		keystore: params.keystore_container.keystore(),
		backend: backend.clone(),
		network: network.clone(),
		sync_service: sync_service.clone(),
		system_rpc_tx,
		tx_handler_controller,
		telemetry: telemetry.as_mut(),
	})?;

	if let Some(hwbench) = hwbench {
		sc_sysinfo::print_hwbench(&hwbench);
		if validator {
			warn_if_slow_hardware(&hwbench);
		}

		if let Some(ref mut telemetry) = telemetry {
			let telemetry_handle = telemetry.handle();
			task_manager.spawn_handle().spawn(
				"telemetry_hwbench",
				None,
				sc_sysinfo::initialize_hwbench_telemetry(telemetry_handle, hwbench),
			);
		}
	}

	let announce_block = {
		let sync_service = sync_service.clone();
		Arc::new(move |hash, data| sync_service.announce_block(hash, data))
	};

	let relay_chain_slot_duration = Duration::from_secs(6);

	let overseer_handle = relay_chain_interface
		.overseer_handle()
		.map_err(|e| sc_service::Error::Application(Box::new(e)))?;

	start_relay_chain_tasks(StartRelayChainTasksParams {
		client: client.clone(),
		announce_block: announce_block.clone(),
		para_id,
		relay_chain_interface: relay_chain_interface.clone(),
		task_manager: &mut task_manager,
		da_recovery_profile: if validator {
			DARecoveryProfile::Collator
		} else {
			DARecoveryProfile::FullNode
		},
		import_queue: import_queue_service,
		relay_chain_slot_duration,
		recovery_handle: Box::new(overseer_handle.clone()),
		sync_service: sync_service.clone(),
	})?;

	if validator {
		start_consensus(
			client.clone(),
			block_import,
			prometheus_registry.as_ref(),
			telemetry.as_ref().map(|t| t.handle()),
			&task_manager,
			relay_chain_interface.clone(),
			transaction_pool,
			sync_service.clone(),
			params.keystore_container.keystore(),
			relay_chain_slot_duration,
			para_id,
			collator_key.expect("Command line arguments do not allow this. qed"),
			overseer_handle,
			announce_block,
			backend.clone(),
		)?;
	}

	start_network.start_network();

	Ok((task_manager, client))
}

/// Start a node with the given parachain `Configuration` and relay chain `Configuration`.
///
/// This is the actual implementation that is abstract over the executor and the runtime api.
///
/// This node is basic in the sense that it doesn't support functionality like transaction
/// payment. Intended to replace start_shell_node in use for glutton, shell, and seedling.
#[sc_tracing::logging::prefix_logs_with("Parachain")]
async fn start_basic_lookahead_node_impl<RB, BIQ, SC>(
	parachain_config: Configuration,
	polkadot_config: Configuration,
	collator_options: CollatorOptions,
	sybil_resistance_level: CollatorSybilResistance,
	para_id: ParaId,
	rpc_ext_builder: RB,
	build_import_queue: BIQ,
	start_consensus: SC,
	hwbench: Option<sc_sysinfo::HwBench>,
) -> sc_service::error::Result<(TaskManager, Arc<ParachainClient>)>
where
	RB: Fn(Arc<ParachainClient>) -> Result<jsonrpsee::RpcModule<()>, sc_service::Error> + 'static,
	BIQ: FnOnce(
		Arc<ParachainClient>,
		ParachainBlockImport,
		&Configuration,
		Option<TelemetryHandle>,
		&TaskManager,
	) -> Result<sc_consensus::DefaultImportQueue<Block>, sc_service::Error>,
	SC: FnOnce(
		Arc<ParachainClient>,
		ParachainBlockImport,
		Option<&Registry>,
		Option<TelemetryHandle>,
		&TaskManager,
		Arc<dyn RelayChainInterface>,
		Arc<sc_transaction_pool::FullPool<Block, ParachainClient>>,
		Arc<SyncingService<Block>>,
		KeystorePtr,
		Duration,
		ParaId,
		CollatorPair,
		OverseerHandle,
		Arc<dyn Fn(Hash, Option<Vec<u8>>) + Send + Sync>,
		Arc<ParachainBackend>,
	) -> Result<(), sc_service::Error>,
{
	let parachain_config = prepare_node_config(parachain_config);

	let params = new_partial::<BIQ>(&parachain_config, build_import_queue)?;
	let (block_import, mut telemetry, telemetry_worker_handle) = params.other;

	let client = params.client.clone();
	let backend = params.backend.clone();

	let mut task_manager = params.task_manager;
	let (relay_chain_interface, collator_key) = build_relay_chain_interface(
		polkadot_config,
		&parachain_config,
		telemetry_worker_handle,
		&mut task_manager,
		collator_options.clone(),
		hwbench.clone(),
	)
	.await
	.map_err(|e| sc_service::Error::Application(Box::new(e) as Box<_>))?;

	let validator = parachain_config.role.is_authority();
	let prometheus_registry = parachain_config.prometheus_registry().cloned();
	let transaction_pool = params.transaction_pool.clone();
	let import_queue_service = params.import_queue.service();
	let net_config = FullNetworkConfiguration::new(&parachain_config.network);

	let (network, system_rpc_tx, tx_handler_controller, start_network, sync_service) =
		build_network(BuildNetworkParams {
			parachain_config: &parachain_config,
			net_config,
			client: client.clone(),
			transaction_pool: transaction_pool.clone(),
			para_id,
			spawn_handle: task_manager.spawn_handle(),
			relay_chain_interface: relay_chain_interface.clone(),
			import_queue: params.import_queue,
			sybil_resistance_level,
		})
		.await?;

	let rpc_client = client.clone();
	let rpc_builder = Box::new(move |_, _| rpc_ext_builder(rpc_client.clone()));

	sc_service::spawn_tasks(sc_service::SpawnTasksParams {
		rpc_builder,
		client: client.clone(),
		transaction_pool: transaction_pool.clone(),
		task_manager: &mut task_manager,
		config: parachain_config,
		keystore: params.keystore_container.keystore(),
		backend: backend.clone(),
		network: network.clone(),
		sync_service: sync_service.clone(),
		system_rpc_tx,
		tx_handler_controller,
		telemetry: telemetry.as_mut(),
	})?;

	if let Some(hwbench) = hwbench {
		sc_sysinfo::print_hwbench(&hwbench);
		if validator {
			warn_if_slow_hardware(&hwbench);
		}

		if let Some(ref mut telemetry) = telemetry {
			let telemetry_handle = telemetry.handle();
			task_manager.spawn_handle().spawn(
				"telemetry_hwbench",
				None,
				sc_sysinfo::initialize_hwbench_telemetry(telemetry_handle, hwbench),
			);
		}
	}

	let announce_block = {
		let sync_service = sync_service.clone();
		Arc::new(move |hash, data| sync_service.announce_block(hash, data))
	};

	let relay_chain_slot_duration = Duration::from_secs(6);

	let overseer_handle = relay_chain_interface
		.overseer_handle()
		.map_err(|e| sc_service::Error::Application(Box::new(e)))?;

	start_relay_chain_tasks(StartRelayChainTasksParams {
		client: client.clone(),
		announce_block: announce_block.clone(),
		para_id,
		relay_chain_interface: relay_chain_interface.clone(),
		task_manager: &mut task_manager,
		da_recovery_profile: if validator {
			DARecoveryProfile::Collator
		} else {
			DARecoveryProfile::FullNode
		},
		import_queue: import_queue_service,
		relay_chain_slot_duration,
		recovery_handle: Box::new(overseer_handle.clone()),
		sync_service: sync_service.clone(),
	})?;

	if validator {
		start_consensus(
			client.clone(),
			block_import,
			prometheus_registry.as_ref(),
			telemetry.as_ref().map(|t| t.handle()),
			&task_manager,
			relay_chain_interface.clone(),
			transaction_pool,
			sync_service.clone(),
			params.keystore_container.keystore(),
			relay_chain_slot_duration,
			para_id,
			collator_key.expect("Command line arguments do not allow this. qed"),
			overseer_handle,
			announce_block,
			backend.clone(),
		)?;
	}

	start_network.start_network();

	Ok((task_manager, client))
}

/// Build the import queue for the rococo parachain runtime.
pub fn rococo_parachain_build_import_queue(
	client: Arc<ParachainClient>,
	block_import: ParachainBlockImport,
	config: &Configuration,
	telemetry: Option<TelemetryHandle>,
	task_manager: &TaskManager,
) -> Result<sc_consensus::DefaultImportQueue<Block>, sc_service::Error> {
	let slot_duration = cumulus_client_consensus_aura::slot_duration::<
		sp_consensus_aura::sr25519::AuthorityId,
		_,
		_,
	>(&*client)?;

	cumulus_client_consensus_aura::import_queue::<
		sp_consensus_aura::sr25519::AuthorityPair,
		_,
		_,
		_,
		_,
		_,
	>(cumulus_client_consensus_aura::ImportQueueParams {
		block_import,
		client,
		create_inherent_data_providers: move |_, _| async move {
			let timestamp = sp_timestamp::InherentDataProvider::from_system_time();

			let slot =
				sp_consensus_aura::inherents::InherentDataProvider::from_timestamp_and_slot_duration(
					*timestamp,
					slot_duration,
				);

			Ok((slot, timestamp))
		},
		registry: config.prometheus_registry(),
		spawner: &task_manager.spawn_essential_handle(),
		telemetry,
	})
	.map_err(Into::into)
}

/// Start a rococo parachain node.
pub async fn start_rococo_parachain_node(
	parachain_config: Configuration,
	polkadot_config: Configuration,
	collator_options: CollatorOptions,
	para_id: ParaId,
	hwbench: Option<sc_sysinfo::HwBench>,
) -> sc_service::error::Result<(TaskManager, Arc<ParachainClient>)> {
	start_node_impl::<_, _, _>(
		parachain_config,
		polkadot_config,
		collator_options,
		CollatorSybilResistance::Resistant, // Aura
		para_id,
		|_| Ok(RpcModule::new(())),
		rococo_parachain_build_import_queue,
		|client,
		 block_import,
		 prometheus_registry,
		 telemetry,
		 task_manager,
		 relay_chain_interface,
		 transaction_pool,
		 sync_oracle,
		 keystore,
		 relay_chain_slot_duration,
		 para_id,
		 collator_key,
		 overseer_handle,
		 announce_block,
		 backend| {
			let slot_duration = cumulus_client_consensus_aura::slot_duration::<
				sp_consensus_aura::sr25519::AuthorityId,
				_,
				_,
			>(&*client)?;

			let proposer_factory = sc_basic_authorship::ProposerFactory::with_proof_recording(
				task_manager.spawn_handle(),
				client.clone(),
				transaction_pool,
				prometheus_registry,
				telemetry.clone(),
			);
			let proposer = Proposer::new(proposer_factory);

			let collator_service = CollatorService::new(
				client.clone(),
				Arc::new(task_manager.spawn_handle()),
				announce_block,
				client.clone(),
			);

			let params = AuraParams {
				create_inherent_data_providers: move |_, ()| async move { Ok(()) },
				block_import,
				para_client: client.clone(),
				para_backend: backend.clone(),
				relay_client: relay_chain_interface,
				code_hash_provider: move |block_hash| {
					client.code_at(block_hash).ok().map(|c| ValidationCode::from(c).hash())
				},
				sync_oracle,
				keystore,
				collator_key,
				para_id,
				overseer_handle,
				slot_duration,
				relay_chain_slot_duration,
				proposer,
				collator_service,
				authoring_duration: Duration::from_millis(1500),
				reinitialize: false,
			};

			let fut = aura::run::<
				Block,
				sp_consensus_aura::sr25519::AuthorityPair,
				_,
				_,
				_,
				_,
				_,
				_,
				_,
				_,
				_,
			>(params);
			task_manager.spawn_essential_handle().spawn("aura", None, fut);

			Ok(())
		},
		hwbench,
	)
	.await
}

/// Build the import queue for the shell runtime.
pub fn shell_build_import_queue(
	client: Arc<ParachainClient>,
	block_import: ParachainBlockImport,
	config: &Configuration,
	_: Option<TelemetryHandle>,
	task_manager: &TaskManager,
) -> Result<sc_consensus::DefaultImportQueue<Block>, sc_service::Error> {
	cumulus_client_consensus_relay_chain::import_queue(
		client,
		block_import,
		|_, _| async { Ok(()) },
		&task_manager.spawn_essential_handle(),
		config.prometheus_registry(),
	)
	.map_err(Into::into)
}

/// Start a polkadot-shell parachain node.
pub async fn start_shell_node(
	parachain_config: Configuration,
	polkadot_config: Configuration,
	collator_options: CollatorOptions,
	para_id: ParaId,
	hwbench: Option<sc_sysinfo::HwBench>,
) -> sc_service::error::Result<(TaskManager, Arc<ParachainClient>)> {
	start_shell_node_impl::<_, _, _>(
		parachain_config,
		polkadot_config,
		collator_options,
		CollatorSybilResistance::Unresistant, // free-for-all consensus
		para_id,
		|_| Ok(RpcModule::new(())),
		shell_build_import_queue,
		|client,
		 block_import,
		 prometheus_registry,
		 telemetry,
		 task_manager,
		 relay_chain_interface,
		 transaction_pool,
		 _sync_oracle,
		 _keystore,
		 _relay_chain_slot_duration,
		 para_id,
		 collator_key,
		 overseer_handle,
		 announce_block| {
			let proposer_factory = sc_basic_authorship::ProposerFactory::with_proof_recording(
				task_manager.spawn_handle(),
				client.clone(),
				transaction_pool,
				prometheus_registry,
				telemetry,
			);

			let free_for_all = cumulus_client_consensus_relay_chain::build_relay_chain_consensus(
				cumulus_client_consensus_relay_chain::BuildRelayChainConsensusParams {
					para_id,
					proposer_factory,
					block_import,
					relay_chain_interface: relay_chain_interface.clone(),
					create_inherent_data_providers: move |_, (relay_parent, validation_data)| {
						let relay_chain_interface = relay_chain_interface.clone();
						async move {
							let parachain_inherent =
							cumulus_client_parachain_inherent::ParachainInherentDataProvider::create_at(
								relay_parent,
								&relay_chain_interface,
								&validation_data,
								para_id,
							).await;
							let parachain_inherent = parachain_inherent.ok_or_else(|| {
								Box::<dyn std::error::Error + Send + Sync>::from(
									"Failed to create parachain inherent",
								)
							})?;
							Ok(parachain_inherent)
						}
					},
				},
			);

			let spawner = task_manager.spawn_handle();

			// Required for free-for-all consensus
			#[allow(deprecated)]
			old_consensus::start_collator_sync(old_consensus::StartCollatorParams {
				para_id,
				block_status: client.clone(),
				announce_block,
				overseer_handle,
				spawner,
				key: collator_key,
				parachain_consensus: free_for_all,
				runtime_api: client.clone(),
			});

			Ok(())
		},
		hwbench,
	)
	.await
}

enum BuildOnAccess<R> {
	Uninitialized(Option<Box<dyn FnOnce() -> R + Send + Sync>>),
	Initialized(R),
}

impl<R> BuildOnAccess<R> {
	fn get_mut(&mut self) -> &mut R {
		loop {
			match self {
				Self::Uninitialized(f) => {
					*self = Self::Initialized((f.take().unwrap())());
				},
				Self::Initialized(ref mut r) => return r,
			}
		}
	}
}

/// Special [`ParachainConsensus`] implementation that waits for the upgrade from
/// shell to a parachain runtime that implements Aura.
struct WaitForAuraConsensus<Client, AuraId> {
	client: Arc<Client>,
	aura_consensus: Arc<Mutex<BuildOnAccess<Box<dyn ParachainConsensus<Block>>>>>,
	relay_chain_consensus: Arc<Mutex<Box<dyn ParachainConsensus<Block>>>>,
	_phantom: PhantomData<AuraId>,
}

impl<Client, AuraId> Clone for WaitForAuraConsensus<Client, AuraId> {
	fn clone(&self) -> Self {
		Self {
			client: self.client.clone(),
			aura_consensus: self.aura_consensus.clone(),
			relay_chain_consensus: self.relay_chain_consensus.clone(),
			_phantom: PhantomData,
		}
	}
}

#[async_trait::async_trait]
impl<Client, AuraId> ParachainConsensus<Block> for WaitForAuraConsensus<Client, AuraId>
where
	Client: CallApiAt<Block> + Send + Sync,
	AuraId: Send + Codec + Sync,
{
	async fn produce_candidate(
		&mut self,
		parent: &Header,
		relay_parent: PHash,
		validation_data: &PersistedValidationData,
	) -> Option<ParachainCandidate<Block>> {
		if RuntimeInstance::builder(&self.client, parent.hash())
			.off_chain_context()
			.build()
			.has_api::<dyn AuraApi<AuraId>>()
			.unwrap_or(false)
		{
			self.aura_consensus
				.lock()
				.await
				.get_mut()
				.produce_candidate(parent, relay_parent, validation_data)
				.await
		} else {
			self.relay_chain_consensus
				.lock()
				.await
				.produce_candidate(parent, relay_parent, validation_data)
				.await
		}
	}
}

struct Verifier<Client, AuraId> {
	client: Arc<Client>,
	aura_verifier: BuildOnAccess<Box<dyn VerifierT<Block>>>,
	relay_chain_verifier: Box<dyn VerifierT<Block>>,
	_phantom: PhantomData<AuraId>,
}

#[async_trait::async_trait]
impl<Client, AuraId> VerifierT<Block> for Verifier<Client, AuraId>
where
	Client: CallApiAt<Block> + Send + Sync,
	AuraId: Send + Sync + Codec,
{
	async fn verify(
		&mut self,
		block_import: BlockImportParams<Block>,
	) -> Result<BlockImportParams<Block>, String> {
		if RuntimeInstance::builder(&self.client, *block_import.header.parent_hash())
			.off_chain_context()
			.build()
			.has_api::<dyn AuraApi<AuraId>>()
			.unwrap_or(false)
		{
			self.aura_verifier.get_mut().verify(block_import).await
		} else {
			self.relay_chain_verifier.verify(block_import).await
		}
	}
}

/// Build the import queue for Aura-based runtimes.
pub fn aura_build_import_queue<AuraId: AppCrypto>(
	client: Arc<ParachainClient>,
	block_import: ParachainBlockImport,
	config: &Configuration,
	telemetry_handle: Option<TelemetryHandle>,
	task_manager: &TaskManager,
) -> Result<sc_consensus::DefaultImportQueue<Block>, sc_service::Error>
where
	AuraId: Codec + Send + Sync,
	<<AuraId as AppCrypto>::Pair as Pair>::Signature:
		TryFrom<Vec<u8>> + std::hash::Hash + sp_runtime::traits::Member + Codec,
{
	let client2 = client.clone();

	let aura_verifier = move || {
		let slot_duration =
			cumulus_client_consensus_aura::slot_duration::<AuraId::Public, _, _>(&*client2)
				.unwrap();

		Box::new(cumulus_client_consensus_aura::build_verifier::<
			<AuraId as AppCrypto>::Pair,
			_,
			_,
			_,
		>(cumulus_client_consensus_aura::BuildVerifierParams {
			client: client2.clone(),
			create_inherent_data_providers: move |_, _| async move {
				let timestamp = sp_timestamp::InherentDataProvider::from_system_time();

				let slot =
							sp_consensus_aura::inherents::InherentDataProvider::from_timestamp_and_slot_duration(
								*timestamp,
								slot_duration,
							);

				Ok((slot, timestamp))
			},
			telemetry: telemetry_handle,
		})) as Box<_>
	};

	let relay_chain_verifier =
		Box::new(RelayChainVerifier::new(client.clone(), |_, _| async { Ok(()) })) as Box<_>;

	let verifier = Verifier::<_, AuraId> {
		client,
		relay_chain_verifier,
		aura_verifier: BuildOnAccess::Uninitialized(Some(Box::new(aura_verifier))),
		_phantom: PhantomData,
	};

	let registry = config.prometheus_registry();
	let spawner = task_manager.spawn_essential_handle();

	Ok(BasicQueue::new(verifier, Box::new(block_import), None, &spawner, registry))
}

<<<<<<< HEAD
/// Start an aura powered parachain node. Asset Hub and Collectives use this.
pub async fn start_generic_aura_node<AuraId: AppCrypto>(
=======
/// Start an aura powered parachain node. Collectives uses this.
pub async fn start_generic_aura_node<RuntimeApi, AuraId: AppCrypto>(
>>>>>>> 07e55006
	parachain_config: Configuration,
	polkadot_config: Configuration,
	collator_options: CollatorOptions,
	para_id: ParaId,
	hwbench: Option<sc_sysinfo::HwBench>,
) -> sc_service::error::Result<(TaskManager, Arc<ParachainClient>)>
where
	AuraId: Codec + Send + Sync,
	<<AuraId as AppCrypto>::Pair as Pair>::Signature:
		TryFrom<Vec<u8>> + std::hash::Hash + sp_runtime::traits::Member + Codec,
{
	start_node_impl::<_, _, _>(
		parachain_config,
		polkadot_config,
		collator_options,
		CollatorSybilResistance::Resistant, // Aura
		para_id,
		|_| Ok(RpcModule::new(())),
		aura_build_import_queue::<AuraId>,
		|client,
		 block_import,
		 prometheus_registry,
		 telemetry,
		 task_manager,
		 relay_chain_interface,
		 transaction_pool,
		 sync_oracle,
		 keystore,
		 relay_chain_slot_duration,
		 para_id,
		 collator_key,
		 overseer_handle,
		 announce_block,
		 _backend| {
			let slot_duration =
				cumulus_client_consensus_aura::slot_duration::<AuraId, _, _>(&*client)?;

			let proposer_factory = sc_basic_authorship::ProposerFactory::with_proof_recording(
				task_manager.spawn_handle(),
				client.clone(),
				transaction_pool,
				prometheus_registry,
				telemetry.clone(),
			);
			let proposer = Proposer::new(proposer_factory);

			let collator_service = CollatorService::new(
				client.clone(),
				Arc::new(task_manager.spawn_handle()),
				announce_block,
				client.clone(),
			);

			let params = BasicAuraParams {
				create_inherent_data_providers: move |_, ()| async move { Ok(()) },
				block_import,
				para_client: client,
				relay_client: relay_chain_interface,
				sync_oracle,
				keystore,
				collator_key,
				para_id,
				overseer_handle,
				slot_duration,
				relay_chain_slot_duration,
				proposer,
				collator_service,
				// Very limited proposal time.
				authoring_duration: Duration::from_millis(500),
				collation_request_receiver: None,
			};

			let fut =
				basic_aura::run::<Block, <AuraId as AppCrypto>::Pair, _, _, _, _, _, _, _>(params);
			task_manager.spawn_essential_handle().spawn("aura", None, fut);

			Ok(())
		},
		hwbench,
	)
	.await
}

/// Start a shell node which should later transition into an Aura powered parachain node. Asset Hub
/// uses this because at genesis, Asset Hub was on the `shell` runtime which didn't have Aura and
/// needs to sync and upgrade before it can run `AuraApi` functions.
pub async fn start_asset_hub_node<AuraId: AppCrypto + Send + Codec + Sync>(
	parachain_config: Configuration,
	polkadot_config: Configuration,
	collator_options: CollatorOptions,
	para_id: ParaId,
	hwbench: Option<sc_sysinfo::HwBench>,
) -> sc_service::error::Result<(TaskManager, Arc<ParachainClient>)>
where
	<<AuraId as AppCrypto>::Pair as Pair>::Signature:
		TryFrom<Vec<u8>> + std::hash::Hash + sp_runtime::traits::Member + Codec,
{
	start_node_impl::<_, _, _>(
		parachain_config,
		polkadot_config,
		collator_options,
		CollatorSybilResistance::Resistant, // Aura
		para_id,
		|_| Ok(RpcModule::new(())),
		aura_build_import_queue::<AuraId>,
		|client,
		 block_import,
		 prometheus_registry,
		 telemetry,
		 task_manager,
		 relay_chain_interface,
		 transaction_pool,
		 sync_oracle,
		 keystore,
		 relay_chain_slot_duration,
		 para_id,
		 collator_key,
		 overseer_handle,
		 announce_block,
		 _backend| {
			let relay_chain_interface2 = relay_chain_interface.clone();

			let collator_service = CollatorService::new(
				client.clone(),
				Arc::new(task_manager.spawn_handle()),
				announce_block,
				client.clone(),
			);

			let spawner = task_manager.spawn_handle();

			let proposer_factory = sc_basic_authorship::ProposerFactory::with_proof_recording(
				spawner,
				client.clone(),
				transaction_pool,
				prometheus_registry,
				telemetry.clone(),
			);

			let collation_future = Box::pin(async move {
				// Start collating with the `shell` runtime while waiting for an upgrade to an Aura
				// compatible runtime.
				let mut request_stream = cumulus_client_collator::relay_chain_driven::init(
					collator_key.clone(),
					para_id,
					overseer_handle.clone(),
				)
				.await;
				while let Some(request) = request_stream.next().await {
					let pvd = request.persisted_validation_data().clone();
					let last_head_hash =
						match <Block as BlockT>::Header::decode(&mut &pvd.parent_head.0[..]) {
							Ok(header) => header.hash(),
							Err(e) => {
								log::error!("Could not decode the head data: {e}");
								request.complete(None);
								continue
							},
						};

					// Check if we have upgraded to an Aura compatible runtime and transition if
					// necessary.
					if RuntimeInstance::builder(&client, last_head_hash)
						.off_chain_context()
						.build()
						.has_api::<dyn AuraApi<AuraId>>()
						.unwrap_or(false)
					{
						// Respond to this request before transitioning to Aura.
						request.complete(None);
						break
					}
				}

				// Move to Aura consensus.
				let slot_duration =
					match cumulus_client_consensus_aura::slot_duration::<AuraId, _, _>(&*client) {
						Ok(d) => d,
						Err(e) => {
							log::error!("Could not get Aura slot duration: {e}");
							return
						},
					};

				let proposer = Proposer::new(proposer_factory);

				let params = BasicAuraParams {
					create_inherent_data_providers: move |_, ()| async move { Ok(()) },
					block_import,
					para_client: client,
					relay_client: relay_chain_interface2,
					sync_oracle,
					keystore,
					collator_key,
					para_id,
					overseer_handle,
					slot_duration,
					relay_chain_slot_duration,
					proposer,
					collator_service,
					// Very limited proposal time.
					authoring_duration: Duration::from_millis(500),
					collation_request_receiver: Some(request_stream),
				};

				basic_aura::run::<Block, <AuraId as AppCrypto>::Pair, _, _, _, _, _, _, _>(params)
					.await
			});

			let spawner = task_manager.spawn_essential_handle();
			spawner.spawn_essential("cumulus-asset-hub-collator", None, collation_future);

			Ok(())
		},
		hwbench,
	)
	.await
}

/// Start a shell node which should later transition into an Aura powered parachain node. Asset Hub
/// uses this because at genesis, Asset Hub was on the `shell` runtime which didn't have Aura and
/// needs to sync and upgrade before it can run `AuraApi` functions.
///
/// Uses the lookahead collator to support async backing.
#[sc_tracing::logging::prefix_logs_with("Parachain")]
pub async fn start_asset_hub_lookahead_node<RuntimeApi, AuraId: AppCrypto + Send + Codec + Sync>(
	parachain_config: Configuration,
	polkadot_config: Configuration,
	collator_options: CollatorOptions,
	para_id: ParaId,
	hwbench: Option<sc_sysinfo::HwBench>,
) -> sc_service::error::Result<(TaskManager, Arc<ParachainClient<RuntimeApi>>)>
where
	RuntimeApi: ConstructRuntimeApi<Block, ParachainClient<RuntimeApi>> + Send + Sync + 'static,
	RuntimeApi::RuntimeApi: sp_transaction_pool::runtime_api::TaggedTransactionQueue<Block>
		+ sp_api::Metadata<Block>
		+ sp_session::SessionKeys<Block>
		+ sp_api::ApiExt<Block>
		+ sp_offchain::OffchainWorkerApi<Block>
		+ sp_block_builder::BlockBuilder<Block>
		+ cumulus_primitives_core::CollectCollationInfo<Block>
		+ sp_consensus_aura::AuraApi<Block, <<AuraId as AppCrypto>::Pair as Pair>::Public>
		+ pallet_transaction_payment_rpc::TransactionPaymentRuntimeApi<Block, Balance>
		+ frame_rpc_system::AccountNonceApi<Block, AccountId, Nonce>
		+ cumulus_primitives_aura::AuraUnincludedSegmentApi<Block>,
	<<AuraId as AppCrypto>::Pair as Pair>::Signature:
		TryFrom<Vec<u8>> + std::hash::Hash + sp_runtime::traits::Member + Codec,
{
	start_node_impl::<RuntimeApi, _, _, _>(
		parachain_config,
		polkadot_config,
		collator_options,
		CollatorSybilResistance::Resistant, // Aura
		para_id,
		|_| Ok(RpcModule::new(())),
		aura_build_import_queue::<_, AuraId>,
		|client,
		 block_import,
		 prometheus_registry,
		 telemetry,
		 task_manager,
		 relay_chain_interface,
		 transaction_pool,
		 sync_oracle,
		 keystore,
		 relay_chain_slot_duration,
		 para_id,
		 collator_key,
		 overseer_handle,
		 announce_block,
		 backend| {
			let relay_chain_interface2 = relay_chain_interface.clone();

			let collator_service = CollatorService::new(
				client.clone(),
				Arc::new(task_manager.spawn_handle()),
				announce_block,
				client.clone(),
			);

			let spawner = task_manager.spawn_handle();

			let proposer_factory = sc_basic_authorship::ProposerFactory::with_proof_recording(
				spawner,
				client.clone(),
				transaction_pool,
				prometheus_registry,
				telemetry.clone(),
			);

			let collation_future = Box::pin(async move {
				// Start collating with the `shell` runtime while waiting for an upgrade to an Aura
				// compatible runtime.
				let mut request_stream = cumulus_client_collator::relay_chain_driven::init(
					collator_key.clone(),
					para_id,
					overseer_handle.clone(),
				)
				.await;
				while let Some(request) = request_stream.next().await {
					let pvd = request.persisted_validation_data().clone();
					let last_head_hash =
						match <Block as BlockT>::Header::decode(&mut &pvd.parent_head.0[..]) {
							Ok(header) => header.hash(),
							Err(e) => {
								log::error!("Could not decode the head data: {e}");
								request.complete(None);
								continue
							},
						};

					// Check if we have upgraded to an Aura compatible runtime and transition if
					// necessary.
					if client
						.runtime_api()
						.has_api::<dyn AuraApi<Block, AuraId>>(last_head_hash)
						.unwrap_or(false)
					{
						// Respond to this request before transitioning to Aura.
						request.complete(None);
						break
					}
				}

				// Move to Aura consensus.
				let slot_duration = match cumulus_client_consensus_aura::slot_duration(&*client) {
					Ok(d) => d,
					Err(e) => {
						log::error!("Could not get Aura slot duration: {e}");
						return
					},
				};

				let proposer = Proposer::new(proposer_factory);

				let params = AuraParams {
					create_inherent_data_providers: move |_, ()| async move { Ok(()) },
					block_import,
					para_client: client.clone(),
					para_backend: backend,
					relay_client: relay_chain_interface2,
					code_hash_provider: move |block_hash| {
						client.code_at(block_hash).ok().map(|c| ValidationCode::from(c).hash())
					},
					sync_oracle,
					keystore,
					collator_key,
					para_id,
					overseer_handle,
					slot_duration,
					relay_chain_slot_duration,
					proposer,
					collator_service,
					authoring_duration: Duration::from_millis(1500),
					reinitialize: true, /* we need to always re-initialize for asset-hub moving
					                     * to aura */
				};

				aura::run::<Block, <AuraId as AppCrypto>::Pair, _, _, _, _, _, _, _, _, _>(params)
					.await
			});

			let spawner = task_manager.spawn_essential_handle();
			spawner.spawn_essential("cumulus-asset-hub-collator", None, collation_future);

			Ok(())
		},
		hwbench,
	)
	.await
}

/// Start an aura powered parachain node which uses the lookahead collator to support async backing.
/// This node is basic in the sense that its runtime api doesn't include common contents such as
/// transaction payment. Used for aura glutton.
pub async fn start_basic_lookahead_node<AuraId: AppCrypto>(
	parachain_config: Configuration,
	polkadot_config: Configuration,
	collator_options: CollatorOptions,
	para_id: ParaId,
	hwbench: Option<sc_sysinfo::HwBench>,
) -> sc_service::error::Result<(TaskManager, Arc<ParachainClient>)>
where
	AuraId: Codec + Send + Sync,
	<<AuraId as AppCrypto>::Pair as Pair>::Signature:
		TryFrom<Vec<u8>> + std::hash::Hash + sp_runtime::traits::Member + Codec,
{
	start_basic_lookahead_node_impl::<_, _, _>(
		parachain_config,
		polkadot_config,
		collator_options,
		CollatorSybilResistance::Resistant, // Aura
		para_id,
		|_| Ok(RpcModule::new(())),
		aura_build_import_queue::<AuraId>,
		|client,
		 block_import,
		 prometheus_registry,
		 telemetry,
		 task_manager,
		 relay_chain_interface,
		 transaction_pool,
		 sync_oracle,
		 keystore,
		 relay_chain_slot_duration,
		 para_id,
		 collator_key,
		 overseer_handle,
		 announce_block,
		 backend| {
			let slot_duration =
				cumulus_client_consensus_aura::slot_duration::<AuraId, _, _>(&*client)?;

			let proposer_factory = sc_basic_authorship::ProposerFactory::with_proof_recording(
				task_manager.spawn_handle(),
				client.clone(),
				transaction_pool,
				prometheus_registry,
				telemetry.clone(),
			);
			let proposer = Proposer::new(proposer_factory);

			let collator_service = CollatorService::new(
				client.clone(),
				Arc::new(task_manager.spawn_handle()),
				announce_block,
				client.clone(),
			);

			let params = AuraParams {
				create_inherent_data_providers: move |_, ()| async move { Ok(()) },
				block_import,
				para_client: client.clone(),
				para_backend: backend.clone(),
				relay_client: relay_chain_interface,
				code_hash_provider: move |block_hash| {
					client.code_at(block_hash).ok().map(|c| ValidationCode::from(c).hash())
				},
				sync_oracle,
				keystore,
				collator_key,
				para_id,
				overseer_handle,
				slot_duration,
				relay_chain_slot_duration,
				proposer,
				collator_service,
				authoring_duration: Duration::from_millis(1500),
				reinitialize: false,
			};

			let fut =
				aura::run::<Block, <AuraId as AppCrypto>::Pair, _, _, _, _, _, _, _, _, _>(params);
			task_manager.spawn_essential_handle().spawn("aura", None, fut);

			Ok(())
		},
		hwbench,
	)
	.await
}

#[sc_tracing::logging::prefix_logs_with("Parachain")]
async fn start_contracts_rococo_node_impl<RB, BIQ, SC>(
	parachain_config: Configuration,
	polkadot_config: Configuration,
	collator_options: CollatorOptions,
	sybil_resistance_level: CollatorSybilResistance,
	para_id: ParaId,
	_rpc_ext_builder: RB,
	build_import_queue: BIQ,
	start_consensus: SC,
	hwbench: Option<sc_sysinfo::HwBench>,
) -> sc_service::error::Result<(TaskManager, Arc<ParachainClient>)>
where
	RB: Fn(Arc<ParachainClient>) -> Result<jsonrpsee::RpcModule<()>, sc_service::Error>,
	BIQ: FnOnce(
		Arc<ParachainClient>,
		ParachainBlockImport,
		&Configuration,
		Option<TelemetryHandle>,
		&TaskManager,
	) -> Result<sc_consensus::DefaultImportQueue<Block>, sc_service::Error>,
	SC: FnOnce(
		Arc<ParachainClient>,
		ParachainBlockImport,
		Option<&Registry>,
		Option<TelemetryHandle>,
		&TaskManager,
		Arc<dyn RelayChainInterface>,
		Arc<sc_transaction_pool::FullPool<Block, ParachainClient>>,
		Arc<SyncingService<Block>>,
		KeystorePtr,
		Duration,
		ParaId,
		CollatorPair,
		OverseerHandle,
		Arc<dyn Fn(Hash, Option<Vec<u8>>) + Send + Sync>,
		Arc<ParachainBackend>,
	) -> Result<(), sc_service::Error>,
{
	let parachain_config = prepare_node_config(parachain_config);

	let params = new_partial::<BIQ>(&parachain_config, build_import_queue)?;
	let (block_import, mut telemetry, telemetry_worker_handle) = params.other;

	let client = params.client.clone();
	let backend = params.backend.clone();
	let mut task_manager = params.task_manager;

	let (relay_chain_interface, collator_key) = build_relay_chain_interface(
		polkadot_config,
		&parachain_config,
		telemetry_worker_handle,
		&mut task_manager,
		collator_options.clone(),
		hwbench.clone(),
	)
	.await
	.map_err(|e| sc_service::Error::Application(Box::new(e) as Box<_>))?;

	let validator = parachain_config.role.is_authority();
	let prometheus_registry = parachain_config.prometheus_registry().cloned();
	let transaction_pool = params.transaction_pool.clone();
	let import_queue_service = params.import_queue.service();
	let net_config = FullNetworkConfiguration::new(&parachain_config.network);

	let (network, system_rpc_tx, tx_handler_controller, start_network, sync_service) =
		build_network(BuildNetworkParams {
			parachain_config: &parachain_config,
			net_config,
			client: client.clone(),
			transaction_pool: transaction_pool.clone(),
			para_id,
			spawn_handle: task_manager.spawn_handle(),
			relay_chain_interface: relay_chain_interface.clone(),
			import_queue: params.import_queue,
			sybil_resistance_level,
		})
		.await?;

	let rpc_builder = {
		let client = client.clone();
		let transaction_pool = transaction_pool.clone();

		Box::new(move |deny_unsafe, _| {
			let deps = crate::rpc::FullDeps {
				client: client.clone(),
				pool: transaction_pool.clone(),
				deny_unsafe,
			};

			crate::rpc::create_contracts_rococo(deps).map_err(Into::into)
		})
	};

	sc_service::spawn_tasks(sc_service::SpawnTasksParams {
		rpc_builder,
		client: client.clone(),
		transaction_pool: transaction_pool.clone(),
		task_manager: &mut task_manager,
		config: parachain_config,
		keystore: params.keystore_container.keystore(),
		backend: backend.clone(),
		network: network.clone(),
		sync_service: sync_service.clone(),
		system_rpc_tx,
		tx_handler_controller,
		telemetry: telemetry.as_mut(),
	})?;

	if let Some(hwbench) = hwbench {
		sc_sysinfo::print_hwbench(&hwbench);
		if validator {
			warn_if_slow_hardware(&hwbench);
		}

		if let Some(ref mut telemetry) = telemetry {
			let telemetry_handle = telemetry.handle();
			task_manager.spawn_handle().spawn(
				"telemetry_hwbench",
				None,
				sc_sysinfo::initialize_hwbench_telemetry(telemetry_handle, hwbench),
			);
		}
	}

	let announce_block = {
		let sync_service = sync_service.clone();
		Arc::new(move |hash, data| sync_service.announce_block(hash, data))
	};

	let relay_chain_slot_duration = Duration::from_secs(6);

	let overseer_handle = relay_chain_interface
		.overseer_handle()
		.map_err(|e| sc_service::Error::Application(Box::new(e)))?;

	start_relay_chain_tasks(StartRelayChainTasksParams {
		client: client.clone(),
		announce_block: announce_block.clone(),
		para_id,
		relay_chain_interface: relay_chain_interface.clone(),
		task_manager: &mut task_manager,
		da_recovery_profile: if validator {
			DARecoveryProfile::Collator
		} else {
			DARecoveryProfile::FullNode
		},
		import_queue: import_queue_service,
		relay_chain_slot_duration,
		recovery_handle: Box::new(overseer_handle.clone()),
		sync_service: sync_service.clone(),
	})?;

	if validator {
		start_consensus(
			client.clone(),
			block_import,
			prometheus_registry.as_ref(),
			telemetry.as_ref().map(|t| t.handle()),
			&task_manager,
			relay_chain_interface.clone(),
			transaction_pool,
			sync_service.clone(),
			params.keystore_container.keystore(),
			relay_chain_slot_duration,
			para_id,
			collator_key.expect("Command line arguments do not allow this. qed"),
			overseer_handle,
			announce_block,
			backend.clone(),
		)?;
	}

	start_network.start_network();

	Ok((task_manager, client))
}

#[allow(clippy::type_complexity)]
pub fn contracts_rococo_build_import_queue(
	client: Arc<ParachainClient>,
	block_import: ParachainBlockImport,
	config: &Configuration,
	telemetry: Option<TelemetryHandle>,
	task_manager: &TaskManager,
) -> Result<sc_consensus::DefaultImportQueue<Block>, sc_service::Error> {
	let slot_duration = cumulus_client_consensus_aura::slot_duration::<
		sp_consensus_aura::sr25519::AuthorityId,
		_,
		_,
	>(&*client)?;

	cumulus_client_consensus_aura::import_queue::<
		sp_consensus_aura::sr25519::AuthorityPair,
		_,
		_,
		_,
		_,
		_,
	>(cumulus_client_consensus_aura::ImportQueueParams {
		block_import,
		client,
		create_inherent_data_providers: move |_, _| async move {
			let timestamp = sp_timestamp::InherentDataProvider::from_system_time();

			let slot =
				sp_consensus_aura::inherents::InherentDataProvider::from_timestamp_and_slot_duration(
					*timestamp,
					slot_duration,
				);

			Ok((slot, timestamp))
		},
		registry: config.prometheus_registry(),
		spawner: &task_manager.spawn_essential_handle(),
		telemetry,
	})
	.map_err(Into::into)
}

/// Start a parachain node.
pub async fn start_contracts_rococo_node(
	parachain_config: Configuration,
	polkadot_config: Configuration,
	collator_options: CollatorOptions,
	para_id: ParaId,
	hwbench: Option<sc_sysinfo::HwBench>,
) -> sc_service::error::Result<(TaskManager, Arc<ParachainClient>)> {
	start_contracts_rococo_node_impl::<_, _, _>(
		parachain_config,
		polkadot_config,
		collator_options,
		CollatorSybilResistance::Resistant, // Aura
		para_id,
		|_| Ok(RpcModule::new(())),
		contracts_rococo_build_import_queue,
		|client,
		 block_import,
		 prometheus_registry,
		 telemetry,
		 task_manager,
		 relay_chain_interface,
		 transaction_pool,
		 sync_oracle,
		 keystore,
		 relay_chain_slot_duration,
		 para_id,
		 collator_key,
		 overseer_handle,
		 announce_block,
		 _backend| {
			let slot_duration = cumulus_client_consensus_aura::slot_duration::<
				sp_consensus_aura::sr25519::AuthorityId,
				_,
				_,
			>(&*client)?;

			let proposer_factory = sc_basic_authorship::ProposerFactory::with_proof_recording(
				task_manager.spawn_handle(),
				client.clone(),
				transaction_pool,
				prometheus_registry,
				telemetry.clone(),
			);
			let proposer = Proposer::new(proposer_factory);

			let collator_service = CollatorService::new(
				client.clone(),
				Arc::new(task_manager.spawn_handle()),
				announce_block,
				client.clone(),
			);

			let params = BasicAuraParams {
				create_inherent_data_providers: move |_, ()| async move { Ok(()) },
				block_import,
				para_client: client,
				relay_client: relay_chain_interface,
				sync_oracle,
				keystore,
				collator_key,
				para_id,
				overseer_handle,
				slot_duration,
				relay_chain_slot_duration,
				proposer,
				collator_service,
				// Very limited proposal time.
				authoring_duration: Duration::from_millis(500),
				collation_request_receiver: None,
			};

			let fut = basic_aura::run::<
				Block,
				sp_consensus_aura::sr25519::AuthorityPair,
				_,
				_,
				_,
				_,
				_,
				_,
				_,
			>(params);
			task_manager.spawn_essential_handle().spawn("aura", None, fut);

			Ok(())
		},
		hwbench,
	)
	.await
}

/// Checks that the hardware meets the requirements and print a warning otherwise.
fn warn_if_slow_hardware(hwbench: &sc_sysinfo::HwBench) {
	// Polkadot para-chains should generally use these requirements to ensure that the relay-chain
	// will not take longer than expected to import its blocks.
	if let Err(err) = frame_benchmarking_cli::SUBSTRATE_REFERENCE_HARDWARE.check_hardware(hwbench) {
		log::warn!(
			"⚠️  The hardware does not meet the minimal requirements {} for role 'Authority' find out more at:\n\
			https://wiki.polkadot.network/docs/maintain-guides-how-to-validate-polkadot#reference-hardware",
			err
		);
	}
}<|MERGE_RESOLUTION|>--- conflicted
+++ resolved
@@ -1236,13 +1236,8 @@
 	Ok(BasicQueue::new(verifier, Box::new(block_import), None, &spawner, registry))
 }
 
-<<<<<<< HEAD
-/// Start an aura powered parachain node. Asset Hub and Collectives use this.
+/// Start an aura powered parachain node. Collectives uses this.
 pub async fn start_generic_aura_node<AuraId: AppCrypto>(
-=======
-/// Start an aura powered parachain node. Collectives uses this.
-pub async fn start_generic_aura_node<RuntimeApi, AuraId: AppCrypto>(
->>>>>>> 07e55006
 	parachain_config: Configuration,
 	polkadot_config: Configuration,
 	collator_options: CollatorOptions,
@@ -1468,37 +1463,25 @@
 ///
 /// Uses the lookahead collator to support async backing.
 #[sc_tracing::logging::prefix_logs_with("Parachain")]
-pub async fn start_asset_hub_lookahead_node<RuntimeApi, AuraId: AppCrypto + Send + Codec + Sync>(
+pub async fn start_asset_hub_lookahead_node<AuraId: AppCrypto + Send + Codec + Sync>(
 	parachain_config: Configuration,
 	polkadot_config: Configuration,
 	collator_options: CollatorOptions,
 	para_id: ParaId,
 	hwbench: Option<sc_sysinfo::HwBench>,
-) -> sc_service::error::Result<(TaskManager, Arc<ParachainClient<RuntimeApi>>)>
+) -> sc_service::error::Result<(TaskManager, Arc<ParachainClient>)>
 where
-	RuntimeApi: ConstructRuntimeApi<Block, ParachainClient<RuntimeApi>> + Send + Sync + 'static,
-	RuntimeApi::RuntimeApi: sp_transaction_pool::runtime_api::TaggedTransactionQueue<Block>
-		+ sp_api::Metadata<Block>
-		+ sp_session::SessionKeys<Block>
-		+ sp_api::ApiExt<Block>
-		+ sp_offchain::OffchainWorkerApi<Block>
-		+ sp_block_builder::BlockBuilder<Block>
-		+ cumulus_primitives_core::CollectCollationInfo<Block>
-		+ sp_consensus_aura::AuraApi<Block, <<AuraId as AppCrypto>::Pair as Pair>::Public>
-		+ pallet_transaction_payment_rpc::TransactionPaymentRuntimeApi<Block, Balance>
-		+ frame_rpc_system::AccountNonceApi<Block, AccountId, Nonce>
-		+ cumulus_primitives_aura::AuraUnincludedSegmentApi<Block>,
 	<<AuraId as AppCrypto>::Pair as Pair>::Signature:
 		TryFrom<Vec<u8>> + std::hash::Hash + sp_runtime::traits::Member + Codec,
 {
-	start_node_impl::<RuntimeApi, _, _, _>(
+	start_node_impl::<_, _, _>(
 		parachain_config,
 		polkadot_config,
 		collator_options,
 		CollatorSybilResistance::Resistant, // Aura
 		para_id,
 		|_| Ok(RpcModule::new(())),
-		aura_build_import_queue::<_, AuraId>,
+		aura_build_import_queue::<AuraId>,
 		|client,
 		 block_import,
 		 prometheus_registry,
@@ -1554,13 +1537,13 @@
 							},
 						};
 
+					let runtime_api = RuntimeInstance::builder(&client, last_head_hash)
+						.off_chain_context()
+						.build();
+
 					// Check if we have upgraded to an Aura compatible runtime and transition if
 					// necessary.
-					if client
-						.runtime_api()
-						.has_api::<dyn AuraApi<Block, AuraId>>(last_head_hash)
-						.unwrap_or(false)
-					{
+					if runtime_api.has_api::<dyn AuraApi<AuraId>>().unwrap_or(false) {
 						// Respond to this request before transitioning to Aura.
 						request.complete(None);
 						break
@@ -1568,13 +1551,14 @@
 				}
 
 				// Move to Aura consensus.
-				let slot_duration = match cumulus_client_consensus_aura::slot_duration(&*client) {
-					Ok(d) => d,
-					Err(e) => {
-						log::error!("Could not get Aura slot duration: {e}");
-						return
-					},
-				};
+				let slot_duration =
+					match cumulus_client_consensus_aura::slot_duration::<AuraId, _, _>(&*client) {
+						Ok(d) => d,
+						Err(e) => {
+							log::error!("Could not get Aura slot duration: {e}");
+							return
+						},
+					};
 
 				let proposer = Proposer::new(proposer_factory);
 
