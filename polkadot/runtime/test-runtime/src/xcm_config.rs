// Copyright (C) Parity Technologies (UK) Ltd.
// This file is part of Polkadot.

// Polkadot is free software: you can redistribute it and/or modify
// it under the terms of the GNU General Public License as published by
// the Free Software Foundation, either version 3 of the License, or
// (at your option) any later version.

// Polkadot is distributed in the hope that it will be useful,
// but WITHOUT ANY WARRANTY; without even the implied warranty of
// MERCHANTABILITY or FITNESS FOR A PARTICULAR PURPOSE.  See the
// GNU General Public License for more details.

// You should have received a copy of the GNU General Public License
// along with Polkadot.  If not, see <http://www.gnu.org/licenses/>.

use frame_support::{
	parameter_types,
	traits::{Everything, Nothing},
	weights::Weight,
};
use frame_system::EnsureRoot;
use xcm::latest::prelude::*;
use xcm_builder::{
	AllowUnpaidExecutionFrom, EnsureXcmOrigin, FixedWeightBounds, SignedAccountId32AsNative,
	SignedToAccountId32,
};
use xcm_executor::{
	traits::{TransactAsset, WeightTrader},
	HoldingAssets,
};

parameter_types! {
	pub const BaseXcmWeight: xcm::latest::Weight = Weight::from_parts(1_000, 1_000);
	pub const AnyNetwork: Option<NetworkId> = None;
	pub const MaxInstructions: u32 = 100;
	pub const MaxAssetsIntoHolding: u32 = 16;
	pub const UniversalLocation: xcm::latest::InteriorLocation = xcm::latest::Junctions::Here;
}

/// Type to convert an `Origin` type value into a `Location` value which represents an interior
/// location of this chain.
pub type LocalOriginToLocation = (
	// And a usual Signed origin to be used in XCM as a corresponding AccountId32
	SignedToAccountId32<crate::RuntimeOrigin, crate::AccountId, AnyNetwork>,
);

pub struct DoNothingRouter;
impl SendXcm for DoNothingRouter {
	type Ticket = ();
	fn validate(_dest: &mut Option<Location>, _msg: &mut Option<Xcm<()>>) -> SendResult<()> {
		Ok(((), Assets::new()))
	}
	fn deliver(_: ()) -> Result<XcmHash, SendError> {
		Ok([0; 32])
	}
}

pub type Barrier = AllowUnpaidExecutionFrom<Everything>;

pub struct DummyAssetTransactor;
impl TransactAsset for DummyAssetTransactor {
<<<<<<< HEAD
	fn deposit_asset(_what: &Asset, _who: &Location, _context: &XcmContext) -> XcmResult {
=======
	fn deposit_asset(
		_what: &MultiAsset,
		_who: &MultiLocation,
		_context: Option<&XcmContext>,
	) -> XcmResult {
>>>>>>> 18ae2248
		Ok(())
	}

	fn withdraw_asset(
		_what: &Asset,
		_who: &Location,
		_maybe_context: Option<&XcmContext>,
	) -> Result<HoldingAssets, XcmError> {
		let asset: Asset = (Parent, 100_000).into();
		Ok(asset.into())
	}
}

pub struct DummyWeightTrader;
impl WeightTrader for DummyWeightTrader {
	fn new() -> Self {
		DummyWeightTrader
	}

	fn buy_weight(
		&mut self,
		_weight: Weight,
		_payment: HoldingAssets,
		_context: &XcmContext,
	) -> Result<HoldingAssets, XcmError> {
		Ok(HoldingAssets::default())
	}
}

type OriginConverter = (
	pallet_xcm::XcmPassthrough<super::RuntimeOrigin>,
	SignedAccountId32AsNative<AnyNetwork, super::RuntimeOrigin>,
);

pub struct XcmConfig;
impl xcm_executor::Config for XcmConfig {
	type RuntimeCall = super::RuntimeCall;
	type XcmSender = DoNothingRouter;
	type AssetTransactor = DummyAssetTransactor;
	type OriginConverter = OriginConverter;
	type IsReserve = ();
	type IsTeleporter = ();
	type UniversalLocation = UniversalLocation;
	type Barrier = Barrier;
	type Weigher = FixedWeightBounds<BaseXcmWeight, super::RuntimeCall, MaxInstructions>;
	type Trader = DummyWeightTrader;
	type ResponseHandler = super::Xcm;
	type AssetTrap = super::Xcm;
	type AssetLocker = ();
	type AssetExchanger = ();
	type AssetClaims = super::Xcm;
	type SubscriptionService = super::Xcm;
	type PalletInstancesInfo = ();
	type MaxAssetsIntoHolding = MaxAssetsIntoHolding;
	type FeeManager = ();
	type MessageExporter = ();
	type UniversalAliases = Nothing;
	type CallDispatcher = super::RuntimeCall;
	type SafeCallFilter = Everything;
	type Aliasers = Nothing;
}

#[cfg(feature = "runtime-benchmarks")]
parameter_types! {
	pub ReachableDest: Option<Location> = Some(xcm::latest::Junctions::Here.into());
}

impl pallet_xcm::Config for crate::Runtime {
	// The config types here are entirely configurable, since the only one that is sorely needed
	// is `XcmExecutor`, which will be used in unit tests located in xcm-executor.
	type RuntimeEvent = crate::RuntimeEvent;
	type ExecuteXcmOrigin = EnsureXcmOrigin<crate::RuntimeOrigin, LocalOriginToLocation>;
	type UniversalLocation = UniversalLocation;
	type SendXcmOrigin = EnsureXcmOrigin<crate::RuntimeOrigin, LocalOriginToLocation>;
	type Weigher = FixedWeightBounds<BaseXcmWeight, crate::RuntimeCall, MaxInstructions>;
	type XcmRouter = DoNothingRouter;
	type XcmExecuteFilter = Everything;
	type XcmExecutor = xcm_executor::XcmExecutor<XcmConfig>;
	type XcmTeleportFilter = Everything;
	type XcmReserveTransferFilter = Everything;
	type RuntimeOrigin = crate::RuntimeOrigin;
	type RuntimeCall = crate::RuntimeCall;
	const VERSION_DISCOVERY_QUEUE_SIZE: u32 = 100;
	type AdvertisedXcmVersion = pallet_xcm::CurrentXcmVersion;
	type Currency = crate::Balances;
	type CurrencyMatcher = ();
	type TrustedLockers = ();
	type SovereignAccountOf = ();
	type MaxLockers = frame_support::traits::ConstU32<8>;
	type MaxRemoteLockConsumers = frame_support::traits::ConstU32<0>;
	type RemoteLockConsumerIdentifier = ();
	type WeightInfo = pallet_xcm::TestWeightInfo;
	#[cfg(feature = "runtime-benchmarks")]
	type ReachableDest = ReachableDest;
	type AdminOrigin = EnsureRoot<crate::AccountId>;
}<|MERGE_RESOLUTION|>--- conflicted
+++ resolved
@@ -60,15 +60,11 @@
 
 pub struct DummyAssetTransactor;
 impl TransactAsset for DummyAssetTransactor {
-<<<<<<< HEAD
-	fn deposit_asset(_what: &Asset, _who: &Location, _context: &XcmContext) -> XcmResult {
-=======
 	fn deposit_asset(
-		_what: &MultiAsset,
-		_who: &MultiLocation,
+		_what: &Asset,
+		_who: &Location,
 		_context: Option<&XcmContext>,
 	) -> XcmResult {
->>>>>>> 18ae2248
 		Ok(())
 	}
 
