--- conflicted
+++ resolved
@@ -2405,9 +2405,6 @@
 			let who = ensure_signed(origin)?;
 			let bonded_pool = BondedPool::<T>::get(pool_id).ok_or(Error::<T>::PoolNotFound)?;
 			ensure!(bonded_pool.can_nominate(&who), Error::<T>::NotNominator);
-<<<<<<< HEAD
-			T::StakeAdapter::nominate(bonded_pool.id, validators)
-=======
 
 			let depositor_points = PoolMembers::<T>::get(&bonded_pool.roles.depositor)
 				.ok_or(Error::<T>::PoolMemberNotFound)?
@@ -2418,8 +2415,7 @@
 				Error::<T>::MinimumBondNotMet
 			);
 
-			T::Staking::nominate(&bonded_pool.bonded_account(), validators)
->>>>>>> 1ead5977
+			T::StakeAdapter::nominate(bonded_pool.id, validators)
 		}
 
 		/// Set a new state for the pool.
@@ -2601,23 +2597,18 @@
 			let who = ensure_signed(origin)?;
 
 			let bonded_pool = BondedPool::<T>::get(pool_id).ok_or(Error::<T>::PoolNotFound)?;
-<<<<<<< HEAD
-			ensure!(bonded_pool.can_nominate(&who), Error::<T>::NotNominator);
-			T::StakeAdapter::chill(bonded_pool.id)
-=======
 
 			let depositor_points = PoolMembers::<T>::get(&bonded_pool.roles.depositor)
 				.ok_or(Error::<T>::PoolMemberNotFound)?
 				.active_points();
 
 			if bonded_pool.points_to_balance(depositor_points) >=
-				T::Staking::minimum_nominator_bond()
+				T::StakeAdapter::minimum_nominator_bond()
 			{
 				ensure!(bonded_pool.can_nominate(&who), Error::<T>::NotNominator);
 			}
 
-			T::Staking::chill(&bonded_pool.bonded_account())
->>>>>>> 1ead5977
+			T::StakeAdapter::chill(bonded_pool.id)
 		}
 
 		/// `origin` bonds funds from `extra` for some pool member `member` into their respective
