--- conflicted
+++ resolved
@@ -31,14 +31,7 @@
 
 use assert_matches::assert_matches;
 use codec::{Decode, Encode};
-<<<<<<< HEAD
 use jsonrpsee::{core::EmptyServerParams as EmptyParams, MethodsError as Error, RpcModule};
-=======
-use jsonrpsee::{
-	core::{EmptyServerParams as EmptyParams, Error},
-	rpc_params, RpcModule,
-};
->>>>>>> a817d310
 use sc_block_builder::BlockBuilderBuilder;
 use sc_client_api::ChildInfo;
 use sp_blockchain::HeaderBackend;
@@ -298,11 +291,7 @@
 		)
 		.await
 		.unwrap_err();
-<<<<<<< HEAD
 	assert_matches!(err, Error::JsonRpc(err) if err.code() == 3001 && err.message().contains("Invalid parameter"));
-=======
-	assert_matches!(err, Error::Call(err) if err.code() == 3001 && err.message().contains("Invalid parameter"));
->>>>>>> a817d310
 
 	// Pass an invalid parameters that cannot be decode.
 	let err = api
@@ -313,11 +302,7 @@
 		)
 		.await
 		.unwrap_err();
-<<<<<<< HEAD
 	assert_matches!(err, Error::JsonRpc(err) if err.code() == 3001 && err.message().contains("Invalid parameter"));
-=======
-	assert_matches!(err, Error::Call(err) if err.code() == 3001 && err.message().contains("Invalid parameter"));
->>>>>>> a817d310
 
 	// Invalid hash.
 	let result: MethodResult = api
